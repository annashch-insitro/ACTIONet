--- conflicted
+++ resolved
@@ -1,41 +1,62 @@
 # From: SnapATAC
-CPal88 = c("#E31A1C", "#FFD700", "#771122", "#777711", "#1F78B4", "#68228B", "#AAAA44", 
-    "#60CC52", "#771155", "#DDDD77", "#774411", "#AA7744", "#AA4455", "#117744", 
-    "#000080", "#44AA77", "#AA4488", "#DDAA77", "#D9D9D9", "#BC80BD", "#FFED6F", 
-    "#7FC97F", "#BEAED4", "#FDC086", "#FFFF99", "#386CB0", "#F0027F", "#BF5B17", 
-    "#666666", "#1B9E77", "#D95F02", "#7570B3", "#E7298A", "#66A61E", "#E6AB02", 
-    "#A6761D", "#A6CEE3", "#1F78B4", "#B2DF8A", "#33A02C", "#FB9A99", "#E31A1C", 
-    "#FDBF6F", "#FF7F00", "#CAB2D6", "#6A3D9A", "#B15928", "#FBB4AE", "#B3CDE3", 
-    "#CCEBC5", "#DECBE4", "#FED9A6", "#FFFFCC", "#E5D8BD", "#FDDAEC", "#F2F2F2", 
-    "#B3E2CD", "#FDCDAC", "#CBD5E8", "#F4CAE4", "#E6F5C9", "#FFF2AE", "#F1E2CC", 
-    "#CCCCCC", "#E41A1C", "#377EB8", "#4DAF4A", "#984EA3", "#FFFF33", "#A65628", 
-    "#F781BF", "#999999", "#66C2A5", "#FC8D62", "#8DA0CB", "#E78AC3", "#A6D854", 
-    "#FFD92F", "#E5C494", "#B3B3B3", "#8DD3C7", "#FFFFB3", "#BEBADA", "#FB8072", 
+CPal88 = c("#E31A1C", "#FFD700", "#771122", "#777711", "#1F78B4", "#68228B", "#AAAA44",
+    "#60CC52", "#771155", "#DDDD77", "#774411", "#AA7744", "#AA4455", "#117744",
+    "#000080", "#44AA77", "#AA4488", "#DDAA77", "#D9D9D9", "#BC80BD", "#FFED6F",
+    "#7FC97F", "#BEAED4", "#FDC086", "#FFFF99", "#386CB0", "#F0027F", "#BF5B17",
+    "#666666", "#1B9E77", "#D95F02", "#7570B3", "#E7298A", "#66A61E", "#E6AB02",
+    "#A6761D", "#A6CEE3", "#1F78B4", "#B2DF8A", "#33A02C", "#FB9A99", "#E31A1C",
+    "#FDBF6F", "#FF7F00", "#CAB2D6", "#6A3D9A", "#B15928", "#FBB4AE", "#B3CDE3",
+    "#CCEBC5", "#DECBE4", "#FED9A6", "#FFFFCC", "#E5D8BD", "#FDDAEC", "#F2F2F2",
+    "#B3E2CD", "#FDCDAC", "#CBD5E8", "#F4CAE4", "#E6F5C9", "#FFF2AE", "#F1E2CC",
+    "#CCCCCC", "#E41A1C", "#377EB8", "#4DAF4A", "#984EA3", "#FFFF33", "#A65628",
+    "#F781BF", "#999999", "#66C2A5", "#FC8D62", "#8DA0CB", "#E78AC3", "#A6D854",
+    "#FFD92F", "#E5C494", "#B3B3B3", "#8DD3C7", "#FFFFB3", "#BEBADA", "#FB8072",
     "#80B1D3", "#FDB462", "#B3DE69", "#FCCDE5")
 
 # From: Scanpy
-CPal20 = c("#1f77b4", "#ff7f0e", "#279e68", "#d62728", "#aa40fc", "#8c564b", "#e377c2", 
-    "#b5bd61", "#17becf", "#aec7e8", "#ffbb78", "#98df8a", "#ff9896", "#c5b0d5", 
+CPal20 = c("#1f77b4", "#ff7f0e", "#279e68", "#d62728", "#aa40fc", "#8c564b", "#e377c2",
+    "#b5bd61", "#17becf", "#aec7e8", "#ffbb78", "#98df8a", "#ff9896", "#c5b0d5",
     "#c49c94", "#f7b6d2", "#dbdb8d", "#9edae5", "#ad494a", "#8c6d31")
 
-layout.labels <- function(x, y, labels, col = "white", bg = "black", r = 0.1, cex = 1, 
-    ...) {
-    
+layout.labels <- function(
+  x,
+  y,
+  labels,
+  col = "white",
+  bg = "black",
+  r = 0.1,
+  cex = 1,
+  ...
+) {
+
     lay <- wordcloud::wordlayout(x, y, words = labels, cex = 1.25 * cex, ...)
-    
+
     x = lay[, 1] + 0.5 * lay[, 3]
     y = lay[, 2] + 0.5 * lay[, 4]
-    
+
     theta = seq(0, 2 * pi, length.out = 50)
     xy <- grDevices::xy.coords(x, y)
     xo <- r * graphics::strwidth("A")
     yo <- r * graphics::strheight("A")
-    
+
     for (i in theta) {
-        graphics::text(x = xy$x + cos(i) * xo, y = xy$y + sin(i) * yo, labels = labels, 
-            col = bg, cex = cex, ...)
-    }
-    graphics::text(x = xy$x, y = xy$y, labels = labels, col = col, cex = cex, ...)
+        graphics::text(
+          x = xy$x + cos(i) * xo,
+          y = xy$y + sin(i) * yo,
+          labels = labels,
+          col = bg,
+          cex = cex,
+          ...
+        )
+    }
+    graphics::text(
+      x = xy$x,
+      y = xy$y,
+      labels = labels,
+      col = col,
+      cex = cex,
+      ...
+    )
 }
 
 #' Main ACTIONet plotting functions
@@ -60,13 +81,6 @@
 #' ace = run.ACTIONet(sce)
 #' plot.ACTIONet(ace, ace$assigned_archetype, transparency.attr = ace$node_centrality)
 #' @export
-<<<<<<< HEAD
-plot.ACTIONet <- function(ace, labels = NULL, transparency.attr = NULL, trans.z.threshold = -0.5, 
-    trans.fact = 1.5, node_size = 0.1, CPal = CPal20, add.text = TRUE, suppress.legend = TRUE, 
-    legend.pos = "bottomright", title = "", border.contrast.factor = 0.1, add.backbone = FALSE, 
-    arch.size.factor = 3, coordinate_slot = "ACTIONet2D") {
-    
-=======
 old.plot.ACTIONet <- function(
   ace,
   labels = NULL,
@@ -85,12 +99,11 @@
   coordinate_slot = "ACTIONet2D"
 ) {
 
->>>>>>> 8ff0a9ea
     text.halo.width = 0.1
     label_size = 0.8
-    
+
     node_size = node_size * 0.25
-    
+
     if (class(ace) == "ACTIONetExperiment") {
         labels = .preprocess_annotation_labels(labels, ace)
         if (is.character(coordinate_slot)) {
@@ -116,7 +129,7 @@
             stop(err)
         }
     }
-    
+
     if (is.null(labels) || length(unique(labels)) == 1) {
         if (class(ace) == "ACTIONetExperiment") {
             vCol = grDevices::rgb(colMaps(ace)$denovo_color)
@@ -142,24 +155,23 @@
         } else {
             Pal = ggpubr::get_palette(CPal, length(Annot))
         }
-        
+
         names(Pal) = Annot
         vCol = Pal[names(labels)]
     }
-    
+
     if (!is.null(transparency.attr)) {
         z = scale(transparency.attr)  # (transparency.attr - median(transparency.attr))/mad(transparency.attr)
         beta = 1/(1 + exp(-trans.fact * (z - trans.z.threshold)))
         beta[z > trans.z.threshold] = 1
         beta = beta^trans.fact
-        
-        vCol.border = scales::alpha(colorspace::darken(vCol, border.contrast.factor), 
-            beta)
+
+        vCol.border = scales::alpha(colorspace::darken(vCol, border.contrast.factor), beta)
         vCol = scales::alpha(vCol, beta)
     } else {
         vCol.border = colorspace::darken(vCol, border.contrast.factor)
     }
-    
+
     x = coors[, 1]
     y = coors[, 2]
     x.min = min(x)
@@ -172,46 +184,76 @@
     y.max = y.max + (y.max - y.min)/20
     XL = c(x.min, x.max)
     YL = c(y.min, y.max)
-    
-    
+
+
     rand.perm = sample(nrow(coors))
-    graphics::plot(coors[rand.perm, c(1, 2)], pch = 21, cex = node_size, bg = vCol[rand.perm], 
-        col = vCol.border[rand.perm], axes = FALSE, xlab = "", ylab = "", main = title, 
-        xlim = XL, ylim = YL)
-    
+    graphics::plot(
+      coors[rand.perm, c(1, 2)],
+      pch = 21,
+      cex = node_size,
+      bg = vCol[rand.perm],
+      col = vCol.border[rand.perm],
+      axes = FALSE,
+      xlab = "",
+      ylab = "",
+      main = title,
+      xlim = XL,
+      ylim = YL
+    )
+
     if (add.text == TRUE & (!is.null(Annot))) {
         graphics::par(xpd = TRUE, mar = graphics::par()$mar * c(1.1, 1.1, 1.1, 1.1))
-        
+
         centroids = Matrix::t(sapply(Annot, function(l) {
             idx = which(names(labels) == l)
             if (length(idx) == 1) {
                 return(as.numeric(coors[idx, ]))
             }
-            
+
             sub.coors = coors[idx, ]
             anchor.coor = as.numeric(apply(sub.coors, 2, function(x) mean(x, trim = 0.8)))
-            
+
             return(anchor.coor)
         }))
-        
-        layout.labels(x = centroids[, 1], y = centroids[, 2], labels = Annot, col = colorspace::darken(Pal, 
-            0.5), bg = "#eeeeee", r = text.halo.width, cex = label_size)
-    }
-    
+
+        layout.labels(
+          x = centroids[, 1],
+          y = centroids[, 2],
+          labels = Annot,
+          col = colorspace::darken(Pal, 0.5),
+          bg = "#eeeeee",
+          r = text.halo.width,
+          cex = label_size
+        )
+    }
+
     if ((suppress.legend == FALSE) & !is.null(Annot)) {
         xmin <- graphics::par("usr")[1]
         xmax <- graphics::par("usr")[2]
         ymin <- graphics::par("usr")[3]
         ymax <- graphics::par("usr")[4]
-        
-        lgd <- graphics::legend(x = mean(c(xmin, xmax)), y = mean(c(ymin, ymax)), 
-            legend = Annot, fill = Pal, cex = 0.5, bty = "n", plot = FALSE)
-        
+
+        lgd <- graphics::legend(
+          x = mean(c(xmin, xmax)),
+          y = mean(c(ymin, ymax)),
+          legend = Annot,
+          fill = Pal,
+          cex = 0.5,
+          bty = "n",
+          plot = FALSE
+        )
+
         graphics::par(xpd = TRUE, mai = c(0, 0, 0, lgd$rect$w))
-        
-        graphics::legend(x = xmax, y = ymin + lgd$rect$h, legend = Annot, fill = Pal, 
-            cex = 0.5, bty = "n", plot = TRUE)
-        
+
+        graphics::legend(
+          x = xmax,
+          y = ymin + lgd$rect$h,
+          legend = Annot,
+          fill = Pal, cex = 0.5,
+          bty = "n",
+          plot = TRUE
+        )
+
     }
 }
 
@@ -232,13 +274,21 @@
 #' ace = run.ACTIONet(sce)
 #' plot.ACTIONet.3D(ace, ace$assigned_archetype, transparency.attr = ace$node_centrality)
 #' @export
-plot.ACTIONet.3D <- function(ace, labels = NULL, transparency.attr = NULL, trans.z.threshold = -1, 
-    trans.fact = 1, node_size = 1, CPal = CPal20, coordinate_slot = "ACTIONet3D") {
-    
+plot.ACTIONet.3D <- function(
+  ace,
+  labels = NULL,
+  transparency.attr = NULL,
+  trans.z.threshold = -1,
+  trans.fact = 1,
+  node_size = 1,
+  CPal = CPal20,
+  coordinate_slot = "ACTIONet3D"
+) {
+
     nV = length(ncol(ace))
-    
+
     node_size = node_size * 0.2
-    
+
     if (class(ace) == "ACTIONetExperiment") {
         labels = .preprocess_annotation_labels(labels, ace)
         if (is.character(coordinate_slot)) {
@@ -264,7 +314,7 @@
             stop(err)
         }
     }
-    
+
     if (is.null(labels)) {
         if (class(ace) == "ACTIONetExperiment") {
             vCol = grDevices::rgb(colMaps(ace)$denovo_color)
@@ -290,26 +340,35 @@
         } else {
             Pal = ggpubr::get_palette(CPal, length(Annot))
         }
-        
+
         names(Pal) = Annot
         vCol = Pal[names(labels)]
     }
-    
+
     if (!is.null(transparency.attr)) {
         z = scale(transparency.attr)  # (transparency.attr - median(transparency.attr))/mad(transparency.attr)
         beta = 1/(1 + exp(-trans.fact * (z - trans.z.threshold)))
         beta[z > trans.z.threshold] = 1
         beta = beta^trans.fact
-        
+
         vCol.border = scales::alpha(colorspace::darken(vCol, 0.5), beta)
         vCol = scales::alpha(vCol, beta)
     } else {
         vCol.border = colorspace::darken(vCol, 0.5)
     }
-    
-    threejs::scatterplot3js(x = coors[, 1], y = coors[, 2], z = coors[, 3], axis.scales = FALSE, 
-        size = node_size, axis = FALSE, grid = FALSE, color = as.character(vCol), 
-        stroke = as.character(vCol.border), bg = "black")
+
+    threejs::scatterplot3js(
+      x = coors[, 1],
+      y = coors[, 2],
+      z = coors[, 3],
+      axis.scales = FALSE,
+      size = node_size,
+      axis = FALSE,
+      grid = FALSE,
+      color = as.character(vCol),
+      stroke = as.character(vCol.border),
+      bg = "black"
+    )
 }
 
 #' Plots heatmap of the top-ranked features of an enrichment table
@@ -324,25 +383,45 @@
 #' feat_scores = as.matrix(rowMaps(ace)[['unified_feature_specificity']])
 #' plot.top.k.features(feat_scores, 3)
 #' @export
-plot.top.k.features <- function(feat_scores, top_features = 3, normalize = TRUE, 
-    reorder_columns = TRUE, row.title = "Archetypes", column.title = "Genes", rowPal = "black") {
-    
-    W = select.top.k.features(feat_scores = feat_scores, top_features = top_features, 
-        normalize = normalize)
-    
+plot.top.k.features <- function(
+  feat_scores,
+  top_features = 3,
+  normalize = TRUE,
+  reorder_columns = TRUE,
+  row.title = "Archetypes",
+  column.title = "Genes",
+  rowPal = "black"
+) {
+
+    W = select.top.k.features(
+      feat_scores = feat_scores,
+      top_features = top_features,
+      normalize = normalize
+    )
+
     gradPal = (grDevices::colorRampPalette(rev(RColorBrewer::brewer.pal(n = 7, name = "RdYlBu"))))(100)
-    
+
     M = apply(W, 1, max)
-    
+
     Z = W
-    ht = ComplexHeatmap::Heatmap(matrix = Z, name = "Expression (scaled)", cluster_rows = FALSE, 
-        cluster_columns = FALSE, col = gradPal, row_title = row.title, column_title = column.title, 
-        column_names_gp = grid::gpar(fontsize = 8, fontface = "bold"), row_names_gp = grid::gpar(fontsize = 8, 
-            fontface = "bold", col = rowPal), column_title_gp = grid::gpar(fontsize = 14, 
-            fontface = "bold"), row_title_gp = grid::gpar(fontsize = 14, fontface = "bold"), 
-        row_names_side = "left", rect_gp = grid::gpar(col = "black"), row_names_max_width = grid::unit(100, 
-            "cm"), column_names_max_height = grid::unit(100, "cm"))
-    
+    ht = ComplexHeatmap::Heatmap(
+      matrix = Z,
+      name = "Expression (scaled)",
+      cluster_rows = FALSE,
+      cluster_columns = FALSE,
+      col = gradPal,
+      row_title = row.title,
+      column_title = column.title,
+      column_names_gp = grid::gpar(fontsize = 8, fontface = "bold"),
+      row_names_gp = grid::gpar(fontsize = 8, fontface = "bold", col = rowPal),
+      column_title_gp = grid::gpar(fontsize = 14, fontface = "bold"),
+      row_title_gp = grid::gpar(fontsize = 14, fontface = "bold"),
+      row_names_side = "left",
+      rect_gp = grid::gpar(col = "black"),
+      row_names_max_width = grid::unit(100, "cm"),
+      column_names_max_height = grid::unit(100, "cm")
+    )
+
     return(ht)
 }
 
@@ -362,31 +441,43 @@
 #' feat_scores = as.matrix(rowMaps(ace)[['unified_feature_specificity']])
 #' plot.ACTIONet.feature.view(ace, feat_scores, 5)
 #' @export
-plot.ACTIONet.feature.view <- function(ace, feat_scores, top_features = 5, CPal = NULL, 
-    title = "Feature view", label_size = 1, renormalize = FALSE, footprint_slot = "H_unified") {
-    
+plot.ACTIONet.feature.view <- function(
+  ace,
+  feat_scores,
+  top_features = 5,
+  CPal = NULL,
+  title = "Feature view",
+  label_size = 1,
+  renormalize = FALSE,
+  footprint_slot = "H_unified"
+) {
+
     M = as(colMaps(ace)[[footprint_slot]], "sparseMatrix")
-    
+
     if (ncol(feat_scores) != ncol(colMaps(ace)[["H_unified"]])) {
         feat_scores = Matrix::t(feat_scores)
     }
-    
-    if (max(feat_scores) > 50) 
+
+    if (max(feat_scores) > 50)
         feat_scores = log1p(feat_scores)
-    
-    X = t(select.top.k.features(feat_scores = feat_scores, top_features = top_features, 
-        normalize = renormalize, reorder_columns = FALSE))
+
+    X = t(select.top.k.features(
+      feat_scores = feat_scores,
+      top_features = top_features,
+      normalize = renormalize,
+      reorder_columns = FALSE
+    ))
     selected.features = colnames(X)
-    
+
     X = exp(scale(X))
-    
+
     core.coors = Matrix::t(metadata(ace)$backbone$coordinates)
     cs = fastColSums(X)
     cs[cs == 0] = 1
     X = scale(X, center = FALSE, scale = cs)
-    
+
     feature.coors = Matrix::t(core.coors %*% X)
-    
+
     if (is.null(CPal)) {
         core.Pal = grDevices::rgb(S4Vectors::metadata(ace)$backbone$colors)
     } else {
@@ -396,14 +487,20 @@
             core.Pal = CPal[1:length(unique(ace$archetype.assignment))]
         }
     }
-    core.Lab = grDevices::convertColor(color = Matrix::t(grDevices::col2rgb(core.Pal)/256), 
-        from = "sRGB", to = "Lab")
-    
+    core.Lab = grDevices::convertColor(
+      color = Matrix::t(grDevices::col2rgb(core.Pal)/256),
+      from = "sRGB",
+      to = "Lab"
+    )
+
     feature.color.Lab = Matrix::t(X) %*% core.Lab
-    feature.colors = grDevices::rgb(grDevices::convertColor(color = feature.color.Lab, 
-        from = "Lab", to = "sRGB"))
+    feature.colors = grDevices::rgb(grDevices::convertColor(
+      color = feature.color.Lab,
+      from = "Lab",
+      to = "sRGB"
+    ))
     names(feature.colors) = selected.features
-    
+
     x = feature.coors[, 1]
     y = feature.coors[, 2]
     x.min = min(x)
@@ -416,35 +513,59 @@
     y.max = y.max + (y.max - y.min)/4
     XL = c(x.min, x.max)
     YL = c(y.min, y.max)
-    
-    graphics::plot(x = x, y = y, type = "n", col = feature.colors, axes = FALSE, 
-        xlab = "", ylab = "", main = title, xlim = XL, ylim = YL)
-    
+
+    graphics::plot(
+      x = x,
+      y = y,
+      type = "n",
+      col = feature.colors,
+      axes = FALSE,
+      xlab = "",
+      ylab = "",
+      main = title,
+      xlim = XL,
+      ylim = YL
+    )
+
     words = selected.features
     lay <- wordcloud::wordlayout(x, y, words, label_size)
-    
+
     for (i in 1:length(x)) {
         xl <- lay[i, 1]
         yl <- lay[i, 2]
         w <- lay[i, 3]
         h <- lay[i, 4]
         if (x[i] < xl || x[i] > xl + w || y[i] < yl || y[i] > yl + h) {
-            
-            graphics::points(x = x[i], y = y[i], pch = 16, col = colorspace::darken(feature.colors[[i]], 
-                0.6), cex = 0.75 * label_size)
-            
+
+            graphics::points(
+              x = x[i],
+              y = y[i],
+              pch = 16,
+              col = colorspace::darken(feature.colors[[i]], 0.6),
+              cex = 0.75 * label_size
+            )
+
             nx <- xl + 0.5 * w
             ny <- yl + 0.5 * h
-            
-            graphics::lines(x = c(x[i], nx), y = c(y[i], ny), col = colorspace::darken(feature.colors[[i]], 
-                0.5))
-        }
-    }
-    
+
+            graphics::lines(
+              x = c(x[i], nx),
+              y = c(y[i], ny),
+              col = colorspace::darken(feature.colors[[i]], 0.5)
+            )
+        }
+    }
+
     loc.x = lay[, 1] + 0.5 * lay[, 3]
     loc.y = lay[, 2] + 0.5 * lay[, 4]
-    
-    graphics::text(x = loc.x, y = loc.y, labels = words, col = feature.colors, cex = label_size)
+
+    graphics::text(
+      x = loc.x,
+      y = loc.y,
+      labels = words,
+      col = feature.colors,
+      cex = label_size
+    )
 }
 
 
@@ -462,16 +583,28 @@
 #' @examples
 #' plot.ACTIONet.gene.view(ace, 5)
 #' @export
-plot.ACTIONet.gene.view <- function(ace, top_genes = 5, CPal = NULL, blacklist_pattern = "\\.|^RPL|^RPS|^MRP|^MT-|^MT|MALAT1|B2M|GAPDH", 
-    title = "", label_size = 0.8, renormalize = FALSE) {
-    
+plot.ACTIONet.gene.view <- function(
+  ace,
+  top_genes = 5,
+  CPal = NULL,
+  blacklist_pattern = "\\.|^RPL|^RPS|^MRP|^MT-|^MT|MALAT1|B2M|GAPDH",
+  title = "",
+  label_size = 0.8,
+  renormalize = FALSE
+) {
+
     feat_scores = as.matrix(rowMaps(ace)[["unified_feature_specificity"]])
     filtered.rows = grep(blacklist_pattern, rownames(feat_scores))
-    if (length(filtered.rows) > 0) 
+    if (length(filtered.rows) > 0)
         feat_scores = feat_scores[-filtered.rows, ]
-    
-    plot.ACTIONet.feature.view(ace = ace, feat_scores = feat_scores, title = "Gene view", 
-        renormalize = renormalize, top_features = top_genes)
+
+    plot.ACTIONet.feature.view(
+      ace = ace,
+      feat_scores = feat_scores,
+      title = "Gene view",
+      renormalize = renormalize,
+      top_features = top_genes
+    )
 }
 
 
@@ -496,16 +629,28 @@
 #' plot.ACTIONet.interactive(ace, ace$assigned_archetype)
 #' @import plotly
 #' @export
-plot.ACTIONet.interactive <- function(ace, labels = NULL, transparency.attr = NULL, 
-    trans.z.threshold = -1, trans.fact = 1, node_size = 1, CPal = CPal20, enrichment.table = NULL, 
-    top_features = 7, Alt_Text = NULL, blacklist_pattern = "\\.|^RPL|^RPS|^MRP|^MT-|^MT|MALAT1|B2M|GAPDH", 
-    threeD = FALSE, title = "ACTIONet", coordinate_slot = "ACTIONet2D") {
-    
+plot.ACTIONet.interactive <- function(
+  ace,
+  labels = NULL,
+  transparency.attr = NULL,
+  trans.z.threshold = -1,
+  trans.fact = 1,
+  node_size = 1,
+  CPal = CPal20,
+  enrichment.table = NULL,
+  top_features = 7,
+  Alt_Text = NULL,
+  blacklist_pattern = "\\.|^RPL|^RPS|^MRP|^MT-|^MT|MALAT1|B2M|GAPDH",
+  threeD = FALSE,
+  title = "ACTIONet",
+  coordinate_slot = "ACTIONet2D"
+) {
+
     nV = ncol(ace)
     node_size = node_size * 3
-    if (coordinate_slot == "ACTIONet2D" & threeD == TRUE) 
+    if (coordinate_slot == "ACTIONet2D" & threeD == TRUE)
         coordinate_slot = "ACTIONet3D"
-    
+
     if (class(ace) == "ACTIONetExperiment") {
         labels = .preprocess_annotation_labels(labels, ace)
         if (is.character(coordinate_slot)) {
@@ -527,11 +672,11 @@
             coors = scale(coors)
             labels = .preprocess_annotation_labels(labels)
         } else {
-            err = sprintf("Unknown type for object 'ace'.\n")
-            stop(err)
-        }
-    }
-    
+          err = sprintf("Unknown type for object 'ace'.\n")
+          stop(err)
+        }
+    }
+
     if (is.null(labels)) {
         if (class(ace) == "ACTIONetExperiment") {
             vCol = grDevices::rgb(colMaps(ace)$denovo_color)
@@ -557,29 +702,29 @@
         } else {
             Pal = ggpubr::get_palette(CPal, length(Annot))
         }
-        
+
         names(Pal) = Annot
         vCol = Pal[names(labels)]
     }
-    
+
     if (!is.null(transparency.attr)) {
         z = scale(transparency.attr)  # (transparency.attr - median(transparency.attr))/mad(transparency.attr)
         beta = 1/(1 + exp(-trans.fact * (z - trans.z.threshold)))
         beta[z > trans.z.threshold] = 1
         beta = beta^trans.fact
-        
+
         vCol.border = scales::alpha(colorspace::darken(vCol, 0.5), beta)
         vCol = scales::alpha(vCol, beta)
     } else {
         vCol.border = colorspace::darken(vCol, 0.5)
     }
-    
+
     if (!is.null(enrichment.table)) {
         if (ncol(enrichment.table) == nV) {
             cell.scores = Matrix::t(enrichment.table)
         } else if ((nrow(enrichment.table) != nV)) {
             H = colMaps(ace)[["H_unified"]]
-            if ((nrow(enrichment.table) == nrow(H)) | (ncol(enrichment.table) == 
+            if ((nrow(enrichment.table) == nrow(H)) | (ncol(enrichment.table) ==
                 nrow(H))) {
                 cell.scores = map.cell.scores.from.archetype.enrichment(ace, enrichment.table)
             } else {
@@ -592,41 +737,44 @@
         temp.enrichment.table = as.matrix(rowMaps(ace)[["unified_feature_specificity"]])
         if (!is.null(row.names(temp.enrichment.table))) {
             filtered.rows = grep(blacklist_pattern, rownames(temp.enrichment.table))
-            if (length(filtered.rows) > 0) {
-                enrichment.table = temp.enrichment.table[-filtered.rows, ]
+            if (length(filtered.rows) > 0){
+              enrichment.table = temp.enrichment.table[-filtered.rows, ]
             } else {
-                enrichment.table = temp.enrichment.table
+              enrichment.table = temp.enrichment.table
             }
-            
-            GT = apply(enrichment.table, 2, function(x) rownames(enrichment.table)[order(x, 
+
+            GT = apply(enrichment.table, 2, function(x) rownames(enrichment.table)[order(x,
                 decreasing = TRUE)[1:min(100, nrow(enrichment.table))]])
             selected.features = sort(unique(as.character(GT)))
-            
+
             W = exp(scale(Matrix::t(colMaps(ace)[["H_unified"]])))
             cs = fastColSums(W)
             W = Matrix::t(scale(W, center = FALSE, scale = cs))
-            
+
             cell.scores = W %*% Matrix::t(enrichment.table[selected.features, ])
         } else {
             cell.scores = NULL
         }
     }
-    
+
     if (!is.null(Alt_Text)) {
         node.annotations = Alt_Text
     } else {
         if (!is.null(cell.scores)) {
             selected.features = colnames(cell.scores)
-            node.annotations = apply(cell.scores, 1, function(x) paste(selected.features[order(x, 
+            node.annotations = apply(cell.scores, 1, function(x) paste(selected.features[order(x,
                 decreasing = TRUE)[1:top_features]], collapse = "\n"))
         } else {
             node.annotations = rep("", nV)
         }
     }
     # Setup visualization parameters
-    sketch.graph = igraph::graph_from_adjacency_matrix(adjmatrix = colNets(ace)$ACTIONet, 
-        mode = "undirected", weighted = TRUE)
-    
+    sketch.graph = igraph::graph_from_adjacency_matrix(
+      adjmatrix = colNets(ace)$ACTIONet,
+      mode = "undirected",
+      weighted = TRUE
+    )
+
     if (threeD == FALSE) {
         igraph::V(sketch.graph)$x = coors[, 1]
         igraph::V(sketch.graph)$y = coors[, 2]
@@ -635,75 +783,178 @@
         igraph::V(sketch.graph)$y3D = coors[, 2]
         igraph::V(sketch.graph)$z3D = coors[, 3]
     }
-    
+
     sketch.graph = igraph::delete_edges(sketch.graph, igraph::E(sketch.graph))
-    
+
     node.data <- igraph::get.data.frame(sketch.graph, what = "vertices")
     edge.data <- igraph::get.data.frame(sketch.graph, what = "edges")
-    
+
     Nv <- dim(node.data)[1]
     Ne <- dim(edge.data)[1]
-    
+
     edge_shapes <- list()
-    
+
     # Adjust parameters
     node.data$size = node_size
-    
+
     axis <- list(title = "", showgrid = FALSE, showticklabels = FALSE, zeroline = FALSE)
-    
+
     if (threeD == TRUE) {
         if (is.null(Annot)) {
             node.data$vCol = vCol
             node.data$vCol.border = vCol.border
-            
-            network <- plotly::plot_ly(data = node.data, x = ~x3D, y = ~y3D, z = ~z3D, 
-                opacity = 1, marker = list(color = ~vCol, size = ~size, opacity = 1, 
-                  alpha = 1, line = list(width = 0.1 * node_size, alpha = 0.5, color = ~vCol.border)), 
-                text = node.annotations, mode = "markers", hoverinfo = "text", type = "scatter3d", 
-                showlegend = FALSE)
-            
-            p <- plotly::layout(p = network, title = title, shapes = edge_shapes, 
-                scene = list(xaxis = axis, yaxis = axis, zaxis = axis))
-            
+
+            network <- plotly::plot_ly(
+              data = node.data,
+              x = ~x3D,
+              y = ~y3D,
+              z = ~z3D,
+              opacity = 1,
+              marker = list(
+                color = ~vCol,
+                size = ~size,
+                opacity = 1,
+                alpha = 1,
+                line = list(
+                  width = 0.1 * node_size,
+                  alpha = 0.5,
+                  color = ~vCol.border
+                )
+              ),
+              text = node.annotations,
+              mode = "markers",
+              hoverinfo = "text",
+              type = "scatter3d",
+              showlegend = FALSE
+            )
+
+            p <- plotly::layout(
+              p = network,
+              title = title,
+              shapes = edge_shapes,
+              scene = list(
+                xaxis = axis,
+                yaxis = axis,
+                zaxis = axis)
+              )
+
         } else {
             node.data$vCol.border = vCol.border
             node.data$type = factor(names(labels), levels = Annot)
-            
-            network <- plotly::plot_ly(data = node.data, x = ~x3D, y = ~y3D, z = ~z3D, 
-                opacity = 1, color = ~type, colors = Pal, marker = list(size = ~size, 
-                  opacity = 1, alpha = 1, line = list(width = 0.1 * node_size, alpha = 0.5, 
-                    color = ~vCol.border)), text = node.annotations, mode = "markers", 
-                hoverinfo = "text", type = "scatter3d")
-            
-            p <- plotly::layout(p = network, title = title, shapes = edge_shapes, 
-                scene = list(xaxis = axis, yaxis = axis, zaxis = axis), showlegend = TRUE, 
-                legend = list(marker = list(marker.size = 10)))
+
+            network <- plotly::plot_ly(
+              data = node.data,
+              x = ~x3D,
+              y = ~y3D,
+              z = ~z3D,
+              opacity = 1,
+              color = ~type,
+              colors = Pal,
+              marker = list(
+                size = ~size,
+                opacity = 1,
+                alpha = 1,
+                line = list(
+                  width = 0.1 * node_size,
+                  alpha = 0.5,
+                  color = ~vCol.border
+                )
+              ),
+              text = node.annotations,
+              mode = "markers",
+              hoverinfo = "text",
+              type = "scatter3d"
+            )
+
+            p <- plotly::layout(
+              p = network,
+              title = title,
+              shapes = edge_shapes,
+              scene = list(
+                xaxis = axis,
+                yaxis = axis,
+                zaxis = axis
+              ),
+              showlegend = TRUE,
+              legend = list(
+                marker = list(
+                  marker.size = 10
+                )
+              )
+            )
         }
     } else {
         if (is.null(Annot)) {
             node.data$vCol = vCol
             node.data$vCol.border = vCol.border
-            network <- plotly::plot_ly(data = node.data, x = ~x, y = ~y, marker = list(color = ~vCol, 
-                size = ~size, opacity = 1, alpha = 1, line = list(width = 0.1 * node_size, 
-                  alpha = 0.5, color = ~vCol.border)), text = node.annotations, mode = "markers", 
-                type = "scattergl", hoverinfo = "text", showlegend = FALSE)
-            
-            p <- plotly::layout(p = network, title = title, shapes = edge_shapes, 
-                xaxis = axis, yaxis = axis)
+            network <- plotly::plot_ly(
+              data = node.data,
+              x = ~x,
+              y = ~y,
+              marker = list(
+                color = ~vCol,
+                size = ~size,
+                opacity = 1,
+                alpha = 1,
+                line = list(
+                  width = 0.1 * node_size,
+                  alpha = 0.5,
+                  color = ~vCol.border
+                )
+              ),
+              text = node.annotations,
+              mode = "markers",
+              type = "scattergl",
+              hoverinfo = "text",
+              showlegend = FALSE
+            )
+
+            p <- plotly::layout(
+              p = network,
+              title = title,
+              shapes = edge_shapes,
+              xaxis = axis,
+              yaxis = axis
+            )
         } else {
             node.data$vCol.border = vCol.border
             node.data$type = factor(names(labels), levels = Annot)
-            
-            network <- plotly::plot_ly(data = node.data, x = ~x, y = ~y, color = ~type, 
-                colors = Pal, marker = list(size = ~size, line = list(width = 0.1 * 
-                  node_size, color = ~vCol.border)), text = node.annotations, mode = "markers", 
-                type = "scattergl", hoverinfo = "text")
-            
-            p <- plotly::layout(p = network, title = title, shapes = edge_shapes, 
-                xaxis = axis, yaxis = axis, showlegend = TRUE, legend = list(marker = list(marker.size = 10)))
-        }
-    }
-    
+
+            network <- plotly::plot_ly(
+              data = node.data,
+              x = ~x,
+              y = ~y,
+              color = ~type,
+              colors = Pal,
+              marker = list(
+                size = ~size,
+                line = list(
+                  width = 0.1 * node_size,
+                  color = ~vCol.border
+                )
+              ),
+              text = node.annotations,
+              mode = "markers",
+              type = "scattergl",
+              hoverinfo = "text"
+            )
+
+            p <- plotly::layout(
+              p = network,
+              title = title,
+              shapes = edge_shapes,
+              xaxis = axis,
+              yaxis = axis,
+              showlegend = TRUE,
+              legend = list(
+                marker = list(
+                  marker.size = 10
+                )
+              )
+            )
+        }
+    }
+
     p
 }
 
@@ -720,17 +971,23 @@
 #' @examples
 #' plot.individual.gene(ace, ace$assigned_archetype, 'CD14')
 #' @export
-plot.individual.gene <- function(ace, labels, gene_name, features_use = NULL, assay_name = "logcounts", 
-    CPal = CPal20) {
-    
+plot.individual.gene <- function(
+  ace,
+  labels,
+  gene_name,
+  features_use = NULL,
+  assay_name = "logcounts",
+  CPal = CPal20
+) {
+
     clusters = .preprocess_annotation_labels(ace, labels)
     features_use = .preprocess_annotation_features(ace, features_use)
-    
+
     Labels = names(clusters)
     Annot = sort(unique(Labels))
     Annot = Annot[order(clusters[match(Annot, Labels)], decreasing = FALSE)]
     Labels = factor(Labels, levels = Annot)
-    
+
     if (length(CPal) > 1) {
         if (length(CPal) < length(Annot)) {
             if (length(Annot) <= 20) {
@@ -739,7 +996,7 @@
                 CPal = CPal88
             }
         }
-        
+
         if (is.null(names(CPal))) {
             Pal = CPal[1:length(Annot)]
         } else {
@@ -748,24 +1005,31 @@
     } else {
         Pal = ggpubr::get_palette(CPal, length(Annot))
     }
-    
+
     names(Pal) = Annot
-    
+
     if (!(gene_name %in% features_use)) {
         err = sprintf("Gene %s not found\n", gene_name)
         stop(err)
     }
-    
+
     x = SummarizedExperiment::assays(ace)[[assay_name]][gene_name, ]
     if (sum(x) == 0) {
         err = sprintf("Gene must have non-zero expression.\n")
         stop(err)
     }
-    
-    
+
+
     df = data.frame(Annotation = Labels, Expression = x)
-    gp = ggpubr::ggviolin(data = df, x = "Annotation", y = "Expression", fill = "Annotation", 
-        palette = Pal, add = "boxplot", add.params = list(fill = "white"))
+    gp = ggpubr::ggviolin(
+      data = df,
+      x = "Annotation",
+      y = "Expression",
+      fill = "Annotation",
+      palette = Pal,
+      add = "boxplot",
+      add.params = list(fill = "white")
+    )
     print(gp)
 }
 
@@ -788,12 +1052,22 @@
 #' x = logcounts(ace)['CD14', ]
 #' plot.ACTIONet.gradient(ace, x, transparency.attr = ace$node_centrality)
 #' @export
-plot.ACTIONet.gradient <- function(ace, x, transparency.attr = NULL, trans.z.threshold = -0.5, 
-    trans.fact = 3, node_size = 0.1, CPal = "magma", title = "", alpha_val = 0.85, 
-    nonparameteric = FALSE, coordinate_slot = "ACTIONet2D") {
-    
+plot.ACTIONet.gradient <- function(
+  ace,
+  x,
+  transparency.attr = NULL,
+  trans.z.threshold = -0.5,
+  trans.fact = 3,
+  node_size = 0.1,
+  CPal = "magma",
+  title = "",
+  alpha_val = 0.85,
+  nonparameteric = FALSE,
+  coordinate_slot = "ACTIONet2D"
+) {
+
     node_size = node_size * 0.3
-    
+
     if (class(ace) == "ACTIONetExperiment") {
         if (is.character(coordinate_slot)) {
             coors = as.matrix(colMaps(ace)[[coordinate_slot]])
@@ -817,62 +1091,85 @@
             stop(err)
         }
     }
-    
-    
+
+
     NA_col = "#eeeeee"
-    
+
     ## Create color gradient generator
     if (CPal %in% c("greys", "inferno", "magma", "viridis", "BlGrRd", "RdYlBu", "Spectral")) {
-        
-        Pal_grad = switch(CPal, greys = grDevices::gray.colors(100), inferno = viridis::inferno(500, 
-            alpha = 0.8), magma = viridis::magma(500, alpha = 0.8), viridis = viridis::viridis(500, 
-            alpha = 0.8), BlGrRd = (grDevices::colorRampPalette(c("blue", "grey", 
-            "red")))(500), Spectral = (grDevices::colorRampPalette(rev(RColorBrewer::brewer.pal(n = 7, 
-            name = "Spectral"))))(100), RdYlBu = (grDevices::colorRampPalette(rev(RColorBrewer::brewer.pal(n = 7, 
-            name = "RdYlBu"))))(100))
-    } else {
-        Pal_grad = (grDevices::colorRampPalette(c(NA_col, CPal)))(500)
-    }
-    
+
+        Pal_grad = switch(CPal,
+          greys = grDevices::gray.colors(100),
+          inferno = viridis::inferno(500, alpha = 0.8),
+          magma = viridis::magma(500, alpha = 0.8),
+          viridis = viridis::viridis(500, alpha = 0.8),
+          BlGrRd = grDevices::colorRampPalette(c("blue", "grey", "red"))(500),
+          Spectral = (grDevices::colorRampPalette(rev(RColorBrewer::brewer.pal(n = 7, name = "Spectral"))))(100),
+          RdYlBu = (grDevices::colorRampPalette(rev(RColorBrewer::brewer.pal(n = 7, name = "RdYlBu"))))(100)
+        )
+    } else {
+        Pal_grad = grDevices::colorRampPalette(c(NA_col, CPal))(500)
+    }
+
     ## Scale/prune scorees, if needed
     x[x < 0] = 0
-    if (max(x) > 50) 
+    if (max(x) > 50)
         x = log1p(x)
-    
+
     if (alpha_val > 0) {
-        x = as.numeric(compute_network_diffusion(G = colNets(ace)$ACTIONet, X0 = as(as.matrix(x), 
-            "sparseMatrix")))
-    }
-    
+        x = as.numeric(compute_network_diffusion(
+          G = colNets(ace)$ACTIONet,
+          X0 = as(as.matrix(x), "sparseMatrix")
+        ))
+    }
+
     if (nonparameteric == TRUE) {
-        
-        vCol = (scales::col_bin(palette = Pal_grad, domain = NULL, na.color = NA_col, 
-            bins = 7))(rank(x))
-        
-    } else {
-        
-        vCol = (scales::col_bin(palette = Pal_grad, domain = NULL, na.color = NA_col, 
-            bins = 7))(x)
-        
-    }
-    
+
+        vCol = (scales::col_bin(
+          palette = Pal_grad,
+          domain = NULL,
+          na.color = NA_col,
+          bins = 7
+        ))(rank(x))
+
+    } else {
+
+        vCol = (scales::col_bin(
+          palette = Pal_grad,
+          domain = NULL,
+          na.color = NA_col,
+          bins = 7
+        ))(x)
+
+    }
+
     if (!is.null(transparency.attr)) {
         z = scale(transparency.attr)  # (transparency.attr - median(transparency.attr))/mad(transparency.attr)
         beta = 1/(1 + exp(-trans.fact * (z - trans.z.threshold)))
         beta[z > trans.z.threshold] = 1
         beta = beta^trans.fact
-        
+
         vCol = scales::alpha(vCol, beta)
         vCol.border = scales::alpha(colorspace::darken(vCol, 0.1), beta)
     } else {
         vCol.border = colorspace::darken(vCol, 0.1)
     }
-    
+
     idx = order(x, decreasing = FALSE)
-    
-    graphics::plot(x = coors[idx, 1], y = coors[idx, 2], bg = vCol[idx], col = vCol.border[idx], 
-        cex = node_size, pch = 21, axes = FALSE, xlab = "", ylab = "", main = title)
-    
+
+    graphics::plot(
+      x = coors[idx, 1],
+      y = coors[idx, 2],
+      bg = vCol[idx],
+      col = vCol.border[idx],
+      cex = node_size,
+      pch = 21,
+      axes = FALSE,
+      xlab = "",
+      ylab = "",
+      main = title
+    )
+
 }
 
 
@@ -893,170 +1190,267 @@
 #' @examples
 #' ace = run.ACTIONet(sce)
 #' visualize.markers(ace, markers = c('CD14', 'CD19', 'CD3G'), transparency.attr = ace$node_centrality)
-visualize.markers <- function(ace, markers, features_use = NULL, assay_name = "logcounts", 
-    transparency.attr = NULL, trans.z.threshold = -0.5, trans.fact = 3, node_size = 1, 
-    CPal = "magma", alpha_val = 0.9, export_path = NA) {
-    
+visualize.markers <- function(
+  ace,
+  markers,
+  features_use = NULL,
+  assay_name = "logcounts",
+  transparency.attr = NULL,
+  trans.z.threshold = -0.5,
+  trans.fact = 3,
+  node_size = 1,
+  CPal = "magma",
+  alpha_val = 0.9,
+  export_path = NA
+) {
+
     features_use = .preprocess_annotation_features(ace, features_use = features_use)
     markers_all = sort(unique(unlist(markers)))
     marker_set = intersect(markers_all, features_use)
-    
+
     if (length(marker_set) == 0) {
         err = sprintf("No given markers found in feature set.\n")
         stop(err, call. = FALSE)
     }
-    
-    if (length(marker_set) == 1) 
+
+    if (length(marker_set) == 1)
         alpha_val = 0
-    
+
     if (alpha_val > 0) {
-        
-        expression_profile = impute.genes.using.ACTIONet(ace = ace, genes = marker_set, 
-            features_use = features_use, alpha_val = alpha_val)
-        
-    } else {
-        expression_profile = assays(ace)[[assay_name]][match(marker_set, features_use), 
+
+        expression_profile = impute.genes.using.ACTIONet(
+          ace = ace,
+          genes = marker_set,
+          features_use = features_use,
+          alpha_val = alpha_val
+        )
+
+    } else {
+        expression_profile = assays(ace)[[assay_name]][match(marker_set, features_use),
             , drop = FALSE]
         expression_profile = Matrix::t(expression_profile)
         colnames(expression_profile) = marker_set
     }
-    
+
     print(sprintf("Markers Visualized: %s", paste0(marker_set, collapse = ", ")))
     markers_missing = setdiff(markers_all, marker_set)
-    if (length(markers_missing) > 0) 
+    if (length(markers_missing) > 0)
         print(sprintf("Markers Missing: %s", paste0(markers_missing, collapse = ", ")))
-    
+
     for (i in 1:ncol(expression_profile)) {
         feat_name = colnames(expression_profile)[i]
         x = expression_profile[, i]
-        
+
         nnz = round(sum(x^2)^2/sum(x^4))
         x.threshold = sort(x, decreasing = TRUE)[nnz]
         x[x < x.threshold] = 0
         x = x/max(x)
-        
-        plot.ACTIONet.gradient(ace = ace, x = x, transparency.attr = transparency.attr, 
-            trans.z.threshold = trans.z.threshold, trans.fact = trans.fact, node_size = node_size, 
-            CPal = CPal, title = feat_name, alpha_val = 0)
-        
+
+        plot.ACTIONet.gradient(
+          ace = ace,
+          x = x,
+          transparency.attr = transparency.attr,
+          trans.z.threshold = trans.z.threshold,
+          trans.fact = trans.fact,
+          node_size = node_size,
+          CPal = CPal,
+          title = feat_name,
+          alpha_val = 0
+        )
+
         if (!is.na(export_path)) {
             fname = sprintf("%s/%s.pdf", export_path, feat_name)
             dir.create(dirname(fname), showWarnings = FALSE, recursive = TRUE)
             pdf(fname)
             par(mar = c(0, 0, 1, 0))
-            plot.ACTIONet.gradient(ace = ace, x = x, transparency.attr = transparency.attr, 
-                trans.z.threshold = trans.z.threshold, trans.fact = trans.fact, node_size = node_size, 
-                CPal = CPal, title = feat_name, alpha_val = 0)
+            plot.ACTIONet.gradient(
+              ace = ace,
+              x = x,
+              transparency.attr = transparency.attr,
+              trans.z.threshold = trans.z.threshold,
+              trans.fact = trans.fact,
+              node_size = node_size,
+              CPal = CPal,
+              title = feat_name,
+              alpha_val = 0
+            )
             dev.off()
         }
     }
 }
 
 
-select.top.k.genes <- function(ace, top_genes = 5, CPal = NULL, blacklist_pattern = "\\.|^RPL|^RPS|^MRP|^MT-|^MT|^RP|MALAT1|B2M|GAPDH", 
-    top_features = 3, normalize = FALSE, reorder_columns = FALSE, slot_name = "unified_feature_specificity") {
-    
+select.top.k.genes <- function(
+  ace,
+  top_genes = 5,
+  CPal = NULL,
+  blacklist_pattern = "\\.|^RPL|^RPS|^MRP|^MT-|^MT|^RP|MALAT1|B2M|GAPDH",
+  top_features = 3,
+  normalize = FALSE,
+  reorder_columns = FALSE,
+  slot_name = "unified_feature_specificity"
+) {
+
     feat_scores = as.matrix(rowMaps(ace)[[slot_name]])
     filtered.rows = grep(blacklist_pattern, rownames(feat_scores))
-    if (length(filtered.rows) > 0) 
+    if (length(filtered.rows) > 0)
         feat_scores = feat_scores[-filtered.rows, ]
-    
-    tbl = select.top.k.features(feat_scores = feat_scores, top_features = top_features, 
-        normalize = normalize, reorder_columns = reorder_columns)
-    
+
+    tbl = select.top.k.features(
+      feat_scores = feat_scores,
+      top_features = top_features,
+      normalize = normalize,
+      reorder_columns = reorder_columns
+    )
+
     return(tbl)
 }
 
 
-plot.top.k.genes <- function(ace, top_genes = 5, CPal = NULL, blacklist_pattern = "\\.|^RPL|^RPS|^MRP|^MT-|^MT|^RP|MALAT1|B2M|GAPDH", 
-    top_features = 3, normalize = FALSE, reorder_columns = TRUE, row.title = "Archetypes", 
-    column.title = "Genes", rowPal = "black", slot_name = "unified_feature_specificity") {
-    
+plot.top.k.genes <- function(
+  ace,
+  top_genes = 5,
+  CPal = NULL,
+  blacklist_pattern = "\\.|^RPL|^RPS|^MRP|^MT-|^MT|^RP|MALAT1|B2M|GAPDH",
+  top_features = 3,
+  normalize = FALSE,
+  reorder_columns = TRUE,
+  row.title = "Archetypes",
+  column.title = "Genes",
+  rowPal = "black",
+  slot_name = "unified_feature_specificity"
+) {
+
     feat_scores = as.matrix(rowMaps(ace)[[slot_name]])
     filtered.rows = grep(blacklist_pattern, rownames(feat_scores))
-    if (length(filtered.rows) > 0) 
+    if (length(filtered.rows) > 0)
         feat_scores = feat_scores[-filtered.rows, ]
-    
-    ht = plot.top.k.features(feat_scores = feat_scores, top_features = top_features, 
-        normalize = normalize, reorder_columns = reorder_columns, row.title = row.title, 
-        column.title = column.title, rowPal = rowPal)
-    
+
+    ht = plot.top.k.features(
+      feat_scores = feat_scores,
+      top_features = top_features,
+      normalize = normalize,
+      reorder_columns = reorder_columns,
+      row.title = row.title,
+      column.title = column.title,
+      rowPal = rowPal
+    )
+
     return(ht)
 }
 
 
-plot.archetype.selected.genes <- function(ace, genes, CPal = NULL, blacklist_pattern = "\\.|^RPL|^RPS|^MRP|^MT-|^MT|^RP|MALAT1|B2M|GAPDH", 
-    top_features = 3, normalize = FALSE, reorder_columns = TRUE, row.title = "Archetypes", 
-    column.title = "Genes", rowPal = "black", slot_name = "unified_feature_specificity") {
-    
+plot.archetype.selected.genes <- function(
+  ace,
+  genes,
+  CPal = NULL,
+  blacklist_pattern = "\\.|^RPL|^RPS|^MRP|^MT-|^MT|^RP|MALAT1|B2M|GAPDH",
+  top_features = 3,
+  normalize = FALSE,
+  reorder_columns = TRUE,
+  row.title = "Archetypes",
+  column.title = "Genes",
+  rowPal = "black",
+  slot_name = "unified_feature_specificity"
+) {
+
     feat_scores = as.matrix(rowMaps(ace)[["unified_feature_specificity"]])
     filtered.rows = match(intersect(rownames(ace), genes), rownames(ace))
-    
-    if (length(filtered.rows) > 0) 
+
+    if (length(filtered.rows) > 0)
         feat_scores = feat_scores[-filtered.rows, ]
-    
-    ht = plot.top.k.features(feat_scores = feat_scores, top_features = top_features, 
-        normalize = normalize, reorder_columns = reorder_columns, row.title = row.title, 
-        column.title = column.title, rowPal = rowPal)
-    
+
+    ht = plot.top.k.features(
+      feat_scores = feat_scores,
+      top_features = top_features,
+      normalize = normalize,
+      reorder_columns = reorder_columns,
+      row.title = row.title,
+      column.title = column.title,
+      rowPal = rowPal
+    )
+
     return(ht)
-    
+
 }
 
 
-plot.ACTIONet.archetype.footprint <- function(ace, node_size = 0.1, CPal = "magma", 
-    title = "", arch.labels = NULL, coordinate_slot = "ACTIONet2D", alpha_val = 0.9) {
-    
+plot.ACTIONet.archetype.footprint <- function(
+  ace,
+  node_size = 0.1,
+  CPal = "magma",
+  title = "",
+  arch.labels = NULL,
+  coordinate_slot = "ACTIONet2D",
+  alpha_val = 0.9
+) {
+
     Ht = colMaps(ace)[["H_unified"]]
     cs = fastColSums(Ht)
     cs[cs == 0] = 1
-    
+
     U = as(scale(Ht, center = FALSE, scale = cs), "dgTMatrix")
-    U.pr = compute_network_diffusion(G = colNets(ace)$ACTIONet, X0 = U, alpha = alpha_val)
-    
+    U.pr = compute_network_diffusion(
+      G = colNets(ace)$ACTIONet,
+      X0 = U,
+      alpha = alpha_val
+    )
+
     node_size = node_size * 0.3
     coors = scale(colMaps(ace)[[coordinate_slot]])
-    
+
     if (CPal %in% c("inferno", "magma", "viridis", "BlGrRd", "RdYlBu", "Spectral")) {
-        
-        Pal_grad = switch(CPal, inferno = viridis::inferno(500, alpha = 0.8), magma = viridis::magma(500, 
-            alpha = 0.8), viridis = viridis::viridis(500, alpha = 0.8), BlGrRd = (grDevices::colorRampPalette(c("blue", 
-            "grey", "red")))(500), Spectral = (grDevices::colorRampPalette(rev(RColorBrewer::brewer.pal(n = 7, 
-            name = "Spectral"))))(100), RdYlBu = (grDevices::colorRampPalette(rev(RColorBrewer::brewer.pal(n = 7, 
-            name = "RdYlBu"))))(100))
-        
+
+        Pal_grad = switch(CPal,
+          inferno = viridis::inferno(500, alpha = 0.8),
+          magma = viridis::magma(500, alpha = 0.8),
+          viridis = viridis::viridis(500, alpha = 0.8),
+          BlGrRd = grDevices::colorRampPalette(c("blue", "grey", "red"))(500),
+          Spectral = (grDevices::colorRampPalette(rev(RColorBrewer::brewer.pal(n = 7, name = "Spectral"))))(100),
+          RdYlBu = (grDevices::colorRampPalette(rev(RColorBrewer::brewer.pal(n = 7, name = "RdYlBu"))))(100))
+
     } else {
         NA_col = "#cccccc"
-        Pal_grad = (grDevices::colorRampPalette(c(NA_col, CPal)))(500)
-    }
-    
+        Pal_grad = grDevices::colorRampPalette(c(NA_col, CPal))(500)
+    }
+
     k1 = k2 = round(sqrt(NCOL(Ht)))
     if (k1 * k2 < NCOL(Ht)) {
         k2 = k2 + 1
     }
-    
-    if (is.null(arch.labels)) 
+
+    if (is.null(arch.labels))
         arch.labels = sapply(1:NCOL(Ht), function(i) sprintf("Archetype %d", i))
-    
+
     # par(mfrow = c(k1, k2), mar = c(0, 0, 1, 0))
     sapply(1:NCOL(Ht), function(i) {
         print(i)
         x = U.pr[, i]
-        
+
         xs = sort(x, decreasing = TRUE)
         nnz = round((sum(xs)^2)/(sum(xs^2)))
         threshold = xs[nnz]
-        
+
         x[x < threshold] = threshold
         x = log(x)
-        
+
         vCol = (scales::col_bin(Pal_grad, domain = NULL, bins = 10))(x)
         vCol = scales::alpha(vCol, 0.05 + 0.95 * x/max(x))
         vCol = colorspace::lighten(vCol, 0.2)
         idx = order(x, decreasing = FALSE)
-        
-        graphics::plot(x = coors[idx, 1], y = coors[idx, 2], bg = vCol[idx], col = vCol[idx], 
-            cex = node_size, pch = 21, axes = FALSE, xlab = "", ylab = "", main = arch.labels[[i]])
+
+        graphics::plot(
+          x = coors[idx, 1],
+          y = coors[idx, 2],
+          bg = vCol[idx],
+          col = vCol[idx],
+          cex = node_size,
+          pch = 21,
+          axes = FALSE,
+          xlab = "",
+          ylab = "",
+          main = arch.labels[[i]]
+        )
     })
 }
 
@@ -1072,27 +1466,30 @@
 #' feat_scores = as.matrix(rowMaps(ace)[['unified_feature_specificity']])
 #' enrichment.table.top = select.top.k.features(feat_scores, 3)
 #' @export
-select.top.k.features <- function(feat_scores, top_features = 3, normalize = FALSE, 
-    reorder_columns = TRUE) {
-    
+select.top.k.features <- function(
+  feat_scores,
+  top_features = 3,
+  normalize = FALSE,
+  reorder_columns = TRUE
+) {
+
     W0 = (feat_scores)
-    if (normalize == TRUE) 
+    if (normalize == TRUE)
         W0 = doubleNorm(W0)
-    
+
     IDX = matrix(0, nrow = top_features, ncol = NCOL(W0))
     VV = matrix(0, nrow = top_features, ncol = NCOL(W0))
     W = (W0)
-    
+
     for (i in 1:NROW(IDX)) {
         W.m = as(MWM_hungarian(W), "dgTMatrix")
         IDX[i, W.m@j + 1] = W.m@i + 1
         VV[i, W.m@j + 1] = W.m@x
         W[IDX[i, W.m@j + 1], ] = 0
     }
-    
+
     if (reorder_columns == TRUE) {
-        feat_scores_agg = apply(IDX, 2, function(perm) as.numeric(fastColMeans(W0[perm, 
-            ])))
+        feat_scores_agg = apply(IDX, 2, function(perm) as.numeric(fastColMeans(W0[perm, ])))
         CC = cor(feat_scores_agg)
         D = stats::as.dist(1 - CC)
         cols = seriation::get_order(seriation::seriate(D, "OLO"))
@@ -1101,26 +1498,38 @@
         cols = 1:NCOL(W0)
         rows = unique(as.numeric(IDX))
     }
-    
+
     W = feat_scores[rows, cols]
-    
+
     return(W)
 }
 
 
 #' @export
-plot.ACTIONet.backbone <- function(ace, labels = NULL, arch.labels = NULL, transparency.attr = NULL, 
-    trans.z.threshold = -0.5, trans.fact = 1.5, node_size = 0.1, CPal = CPal20, title = "", 
-    border.contrast.factor = 0.1, arch.size.factor = 1, label_size = 1, coordinate_slot = "ACTIONet2D") {
-    
+plot.ACTIONet.backbone <- function(
+  ace,
+  labels = NULL,
+  arch.labels = NULL,
+  transparency.attr = NULL,
+  trans.z.threshold = -0.5,
+  trans.fact = 1.5,
+  node_size = 0.1,
+  CPal = CPal20,
+  title = "",
+  border.contrast.factor = 0.1,
+  arch.size.factor = 1,
+  label_size = 1,
+  coordinate_slot = "ACTIONet2D"
+) {
+
     if (!("backbone" %in% names(metadata(ace)))) {
         err = sprintf("Cannot find backbone in metadata(ace). Please run construct.backbone() first.")
         stop(err)
     }
     backbone = metadata(ace)$backbone
-    
+
     node_size = node_size * 0.3
-    
+
     if (class(ace) == "ACTIONetExperiment") {
         labels = .preprocess_annotation_labels(labels, ace)
         if (is.character(coordinate_slot)) {
@@ -1146,7 +1555,7 @@
             stop(err)
         }
     }
-    
+
     if (is.null(labels)) {
         if (class(ace) == "ACTIONetExperiment") {
             vCol = grDevices::rgb(colMaps(ace)$denovo_color)
@@ -1172,10 +1581,10 @@
         } else {
             Pal = ggpubr::get_palette(CPal, length(Annot))
         }
-        
+
         names(Pal) = Annot
         vCol = Pal[names(labels)]
-        
+
         if (is.null(arch.labels)) {
             arch.annot = annotate.archetypes.using.labels(ace, labels)
             arch.labels = arch.annot$Labels
@@ -1186,20 +1595,19 @@
     } else {
         arch.labels = paste("A", 1:nrow(backbone$G), "-", arch.labels, sep = "")
     }
-    
+
     if (!is.null(transparency.attr)) {
         z = scale(transparency.attr)  # (transparency.attr - median(transparency.attr))/mad(transparency.attr)
         beta = 1/(1 + exp(-trans.fact * (z - trans.z.threshold)))
         beta[z > trans.z.threshold] = 1
         beta = beta^trans.fact
-        
-        vCol.border = scales::alpha(colorspace::darken(vCol, border.contrast.factor), 
-            beta)
+
+        vCol.border = scales::alpha(colorspace::darken(vCol, border.contrast.factor), beta)
         vCol = scales::alpha(vCol, beta)
     } else {
         vCol.border = colorspace::darken(vCol, border.contrast.factor)
     }
-    
+
     x = coors[, 1]
     y = coors[, 2]
     x.min = min(x)
@@ -1212,33 +1620,43 @@
     y.max = y.max + (y.max - y.min)/20
     XL = c(x.min, x.max)
     YL = c(y.min, y.max)
-    
-    
+
+
     rand.perm = sample(nrow(coors))
-    graphics::plot(coors[rand.perm, c(1, 2)], pch = 21, cex = node_size, bg = vCol[rand.perm], 
-        col = vCol.border[rand.perm], axes = FALSE, xlab = "", ylab = "", main = title, 
-        xlim = XL, ylim = YL)
-    
+    graphics::plot(
+      coors[rand.perm, c(1, 2)],
+      pch = 21,
+      cex = node_size,
+      bg = vCol[rand.perm],
+      col = vCol.border[rand.perm],
+      axes = FALSE,
+      xlab = "",
+      ylab = "",
+      main = title,
+      xlim = XL,
+      ylim = YL
+    )
+
     ## Add backbone anchors
     cell.RGB = Matrix::t(grDevices::col2rgb(vCol))/255
     cells.Lab = grDevices::convertColor(color = cell.RGB, from = "sRGB", to = "Lab")
     arch.Lab = Matrix::t(ace$archetype_footprint) %*% cells.Lab
     arch.RGB = grDevices::convertColor(color = arch.Lab, from = "Lab", to = "sRGB")
     aCol = grDevices::rgb(arch.RGB)
-    
+
     w = fastColSums(colMaps(ace)$H_unified)
     w = 0.3 + 0.7 * (w - min(w))/(max(w) - min(w))
     arch.sizes = (0.25 + arch.size.factor * w)
-    
+
     cell.coors = colMaps(ace)[[coordinate_slot]]
     arch.coors = backbone$coordinates[, c(1, 2)]
-    arch.coors = sapply(1:2, function(i) (arch.coors[, i] - mean(cell.coors[, i]))/sd(cell.coors[, 
+    arch.coors = sapply(1:2, function(i) (arch.coors[, i] - mean(cell.coors[, i]))/sd(cell.coors[,
         i]))
-    
+
     text.halo.width = 0.1
     label_size = label_size * 0.6
-    
-    
+
+
     x = arch.coors[, 1]
     y = arch.coors[, 2] - graphics::strheight("A")
     theta = seq(0, 2 * pi, length.out = 50)
@@ -1246,35 +1664,69 @@
     xo <- text.halo.width * graphics::strwidth("A")
     yo <- text.halo.width * graphics::strheight("A")
     for (i in theta) {
-        
-        graphics::text(x = xy$x + cos(i) * xo, y = xy$y + sin(i) * yo, labels = arch.labels, 
-            col = "#dddddd", cex = label_size)
-        
-    }
-    
-    graphics::text(x = xy$x, y = xy$y, labels = arch.labels, col = colorspace::darken(aCol, 
-        0.5), cex = label_size)
-    
-    
+
+        graphics::text(
+          x = xy$x + cos(i) * xo,
+          y = xy$y + sin(i) * yo,
+          labels = arch.labels,
+          col = "#dddddd",
+          cex = label_size
+        )
+
+    }
+
+    graphics::text(
+      x = xy$x,
+      y = xy$y,
+      labels = arch.labels,
+      col = colorspace::darken(aCol, 0.5),
+      cex = label_size
+    )
+
+
     graphics::par(new = TRUE)
-    graphics::plot(arch.coors, pch = 25, cex = arch.sizes, bg = aCol, col = colorspace::darken(aCol, 
-        0.5), axes = FALSE, xlab = "", ylab = "", main = title, xlim = XL, ylim = YL)
+    graphics::plot(
+      arch.coors,
+      pch = 25,
+      cex = arch.sizes,
+      bg = aCol,
+      col = colorspace::darken(aCol, 0.5),
+      axes = FALSE,
+      xlab = "",
+      ylab = "",
+      main = title,
+      xlim = XL,
+      ylim = YL
+    )
 }
 
 #' @export
-plot.ACTIONet.backbone.graph <- function(ace, labels = NULL, arch.labels = NULL, 
-    transparency.attr = NULL, trans.z.threshold = -0.5, trans.fact = 1.5, node_size = 0.1, 
-    CPal = CPal20, title = "", border.contrast.factor = 0.1, arch.size.factor = 1, 
-    label_size = 1, cell_lightening = 0.5, coordinate_slot = "ACTIONet2D", stretch.factor = 10) {
-    
+plot.ACTIONet.backbone.graph <- function(
+  ace,
+  labels = NULL,
+  arch.labels = NULL,
+  transparency.attr = NULL,
+  trans.z.threshold = -0.5,
+  trans.fact = 1.5,
+  node_size = 0.1,
+  CPal = CPal20,
+  title = "",
+  border.contrast.factor = 0.1,
+  arch.size.factor = 1,
+  label_size = 1,
+  cell_lightening = 0.5,
+  coordinate_slot = "ACTIONet2D",
+  stretch.factor = 10
+) {
+
     if (!("backbone" %in% names(metadata(ace)))) {
-        err = sprintf("Cannot find backbone in metadata(ace). Please run construct.backbone() first.")
-        stop(err)
+      err = sprintf("Cannot find backbone in metadata(ace). Please run construct.backbone() first.")
+      stop(err)
     }
     backbone = metadata(ace)$backbone
-    
+
     node_size = node_size * 0.3
-    
+
     if (class(ace) == "ACTIONetExperiment") {
         labels = .preprocess_annotation_labels(labels, ace)
         if (is.character(coordinate_slot)) {
@@ -1296,11 +1748,11 @@
             coors = scale(coors)
             labels = .preprocess_annotation_labels(labels)
         } else {
-            err = sprintf("Unknown type for object 'ace'.\n")
-            stop(err)
-        }
-    }
-    
+          err = sprintf("Unknown type for object 'ace'.\n")
+          stop(err)
+        }
+    }
+
     if (is.null(labels)) {
         if (class(ace) == "ACTIONetExperiment") {
             vCol = grDevices::rgb(colMaps(ace)$denovo_color)
@@ -1326,10 +1778,10 @@
         } else {
             Pal = ggpubr::get_palette(CPal, length(Annot))
         }
-        
+
         names(Pal) = Annot
         vCol = Pal[names(labels)]
-        
+
         if (is.null(arch.labels)) {
             arch.annot = annotate.archetypes.using.labels(ace, labels)
             arch.labels = arch.annot$Labels
@@ -1340,20 +1792,19 @@
     } else {
         arch.labels = paste("A", 1:nrow(backbone$G), "-", arch.labels, sep = "")
     }
-    
+
     if (!is.null(transparency.attr)) {
         z = scale(transparency.attr)  # (transparency.attr - median(transparency.attr))/mad(transparency.attr)
         beta = 1/(1 + exp(-trans.fact * (z - trans.z.threshold)))
         beta[z > trans.z.threshold] = 1
         beta = beta^trans.fact
-        
-        vCol.border = scales::alpha(colorspace::darken(vCol, border.contrast.factor), 
-            beta)
+
+        vCol.border = scales::alpha(colorspace::darken(vCol, border.contrast.factor), beta)
         vCol = scales::alpha(vCol, beta)
     } else {
         vCol.border = colorspace::darken(vCol, border.contrast.factor)
     }
-    
+
     x = coors[, 1]
     y = coors[, 2]
     x.min = min(x)
@@ -1366,122 +1817,205 @@
     y.max = y.max + (y.max - y.min)/20
     XL = c(x.min, x.max)
     YL = c(y.min, y.max)
-    
+
     rand.perm = sample(NROW(coors))
     vCol_lightend = colorspace::lighten(vCol, cell_lightening)
     vCol.border_lightend = colorspace::lighten(vCol.border, cell_lightening)
-    graphics::plot(coors[rand.perm, c(1, 2)], pch = 21, cex = node_size, bg = vCol_lightend[rand.perm], 
-        col = vCol.border_lightend[rand.perm], axes = FALSE, xlab = "", ylab = "", 
-        main = title, xlim = XL, ylim = YL)
-    
+    graphics::plot(
+      coors[rand.perm, c(1, 2)],
+      pch = 21,
+      cex = node_size,
+      bg = vCol_lightend[rand.perm],
+      col = vCol.border_lightend[rand.perm],
+      axes = FALSE,
+      xlab = "",
+      ylab = "",
+      main = title,
+      xlim = XL,
+      ylim = YL
+    )
+
     ## Add backbone anchors
     cell.RGB = Matrix::t(grDevices::col2rgb(vCol))/255
     cells.Lab = grDevices::convertColor(color = cell.RGB, from = "sRGB", to = "Lab")
     arch.Lab = Matrix::t(ace$archetype_footprint) %*% cells.Lab
     arch.RGB = grDevices::convertColor(color = arch.Lab, from = "Lab", to = "sRGB")
     aCol = grDevices::rgb(arch.RGB)
-    
+
     w = fastColSums(colMaps(ace)$H_unified)
     w = 0.3 + 0.7 * (w - min(w))/(max(w) - min(w))
     arch.sizes = (0.25 + arch.size.factor * w)
-    
+
     # cell.coors =colMaps(ace)[[coordinate_slot]]
     arch.coors = backbone$coordinates
     arch.coors[, 1] = (arch.coors[, 1] - coor.mu[1])/coor.sigma[1]
     arch.coors[, 2] = (arch.coors[, 2] - coor.mu[2])/coor.sigma[2]
-    
+
     graphics::par(new = TRUE)
-    graphics::plot(arch.coors, pch = 25, cex = 0, bg = aCol, col = colorspace::darken(aCol, 
-        0.5), axes = FALSE, xlab = "", ylab = "", main = title, xlim = XL, ylim = YL)
-    
+    graphics::plot(
+      arch.coors,
+      pch = 25,
+      cex = 0,
+      bg = aCol,
+      col = colorspace::darken(aCol, 0.5),
+      axes = FALSE,
+      xlab = "",
+      ylab = "",
+      main = title,
+      xlim = XL,
+      ylim = YL
+    )
+
     G = construct.tspanner(backbone$G, stretch.factor = stretch.factor)
     Adj = as(G, "dgTMatrix")
-    
+
     kappa = 0.25 + 0.75/(1 + exp(-2 * scale(Adj@x)))
-    graphics::segments(x0 = arch.coors[Adj@i + 1, 1], y0 = arch.coors[Adj@i + 1, 
-        2], x1 = arch.coors[Adj@j + 1, 1], y1 = arch.coors[Adj@j + 1, 2], col = grDevices::rgb(0, 
-        0, 0, 0.8 * kappa), lwd = kappa * 3)
-    
+    graphics::segments(
+      x0 = arch.coors[Adj@i + 1, 1],
+      y0 = arch.coors[Adj@i + 1, 2],
+      x1 = arch.coors[Adj@j + 1, 1],
+      y1 = arch.coors[Adj@j + 1, 2],
+      col = grDevices::rgb(0, 0, 0, 0.8 * kappa),
+      lwd = kappa * 3
+    )
+
     text.halo.width = 0.1
     label_size = label_size * 0.6
-    
-    
-    layout.labels(x = arch.coors[, 1], y = arch.coors[, 2] - graphics::strheight("A"), 
-        labels = arch.labels, col = colorspace::darken(aCol, 0.5), bg = "#eeeeee", 
-        r = text.halo.width, cex = label_size)
-    
+
+
+    layout.labels(
+      x = arch.coors[, 1],
+      y = arch.coors[, 2] - graphics::strheight("A"),
+      labels = arch.labels,
+      col = colorspace::darken(aCol, 0.5),
+      bg = "#eeeeee",
+      r = text.halo.width,
+      cex = label_size
+    )
+
     graphics::par(new = TRUE)
-    graphics::plot(arch.coors, pch = 25, cex = arch.sizes, bg = aCol, col = colorspace::darken(aCol, 
-        0.5), axes = FALSE, xlab = "", ylab = "", main = title, xlim = XL, ylim = YL)
-    
+    graphics::plot(
+      arch.coors,
+      pch = 25,
+      cex = arch.sizes,
+      bg = aCol,
+      col = colorspace::darken(aCol, 0.5),
+      axes = FALSE,
+      xlab = "",
+      ylab = "",
+      main = title,
+      xlim = XL,
+      ylim = YL
+    )
+
 }
 
 #' @export
-plot.backbone.graph <- function(ace, arch.labels = NULL, arch.colors = NULL, node_size = 2, 
-    label_size = 1, title = "", stretch.factor = 2) {
-    
+plot.backbone.graph <- function(
+  ace,
+  arch.labels = NULL,
+  arch.colors = NULL,
+  node_size = 2,
+  label_size = 1,
+  title = "",
+  stretch.factor = 2
+) {
+
     if (!("backbone" %in% names(metadata(ace)))) {
-        err = sprintf("Cannot find backbone in metadata(ace). Please run construct.backbone() first.")
-        stop(err)
+      err = sprintf("Cannot find backbone in metadata(ace). Please run construct.backbone() first.")
+      stop(err)
     }
     backbone = metadata(ace)$backbone
-    
+
     G = construct.tspanner(backbone$G, stretch.factor = stretch.factor)
     Adj = as(G, "dgTMatrix")
     arch.coors = sgd2_layout_weighted_convergent(G, Matrix::t(backbone$coordinates_3D))
-    
+
     if (is.null(arch.colors)) {
         arch.colors = rgb(backbone$colors)
     }
-    
+
     w = fastColSums(colMaps(ace)$H_unified)
     w = 0.3 + 0.7 * (w - min(w))/(max(w) - min(w))
     arch.sizes = (0.25 + w) * node_size
-    
-    graphics::plot(arch.coors, pch = 25, cex = 0, bg = arch.colors, col = colorspace::darken(arch.colors, 
-        0.5), axes = FALSE, xlab = "", ylab = "", main = title)
-    
+
+    graphics::plot(
+      arch.coors,
+      pch = 25,
+      cex = 0,
+      bg = arch.colors,
+      col = colorspace::darken(arch.colors, 0.5),
+      axes = FALSE,
+      xlab = "",
+      ylab = "",
+      main = title
+    )
+
     kappa = 0.1 + 0.9/(1 + exp(-2 * scale(Adj@x)))
-    graphics::segments(x0 = arch.coors[Adj@i + 1, 1], y0 = arch.coors[Adj@i + 1, 
-        2], x1 = arch.coors[Adj@j + 1, 1], y1 = arch.coors[Adj@j + 1, 2], col = grDevices::rgb(0, 
-        0, 0, 0.8 * kappa), lwd = kappa * 3)
-    
+    graphics::segments(
+      x0 = arch.coors[Adj@i + 1, 1],
+      y0 = arch.coors[Adj@i + 1, 2],
+      x1 = arch.coors[Adj@j + 1, 1],
+      y1 = arch.coors[Adj@j + 1, 2],
+      col = grDevices::rgb(0, 0, 0, 0.8 * kappa),
+      lwd = kappa * 3
+    )
+
     text.halo.width = 0.1
     label_size = label_size * 0.6
-    
+
     if (is.null(arch.labels)) {
         arch.labels = paste("A", 1:nrow(arch.coors), sep = "")
     } else {
         arch.labels = paste("A", 1:nrow(arch.coors), "-", arch.labels, sep = "")
     }
-    
-    layout.labels(x = arch.coors[, 1], y = arch.coors[, 2] - graphics::strheight("A"), 
-        labels = arch.labels, col = colorspace::darken(arch.colors, 0.5), bg = "#eeeeee", 
-        r = text.halo.width, cex = label_size)
-    
+
+    layout.labels(
+      x = arch.coors[, 1],
+      y = arch.coors[, 2] - graphics::strheight("A"),
+      labels = arch.labels,
+      col = colorspace::darken(arch.colors, 0.5),
+      bg = "#eeeeee",
+      r = text.halo.width,
+      cex = label_size
+    )
+
     graphics::par(new = TRUE)
-    graphics::plot(arch.coors, pch = 25, cex = arch.sizes, bg = arch.colors, col = colorspace::darken(arch.colors, 
-        0.5), axes = FALSE, xlab = "", ylab = "")
-    
+    graphics::plot(
+      arch.coors,
+      pch = 25,
+      cex = arch.sizes,
+      bg = arch.colors,
+      col = colorspace::darken(arch.colors, 0.5),
+      axes = FALSE,
+      xlab = "",
+      ylab = ""
+    )
+
 }
 
-gate.archetypes <- function(ace, i, j, H.slot = "H_unified") {
-    
+gate.archetypes <- function(
+  ace,
+  i,
+  j,
+  H.slot = "H_unified"
+) {
+
     H = colMaps(ace)[[H.slot]]
     hx = H[i, ]
     hy = H[j, ]
-    
+
     hx.nnz = sum(hx)^2/sum(hx^2)
     hx.threshold = sort(hx, decreasing = T)[hx.nnz]
-    
+
     hy.nnz = sum(hy)^2/sum(hy^2)
     hy.threshold = sort(hx, decreasing = T)[hy.nnz]
-    
-    
+
+
     mask = (hx > hx.threshold) | (hy > hy.threshold)
     fig <- plotly::plot_ly(x = hx[mask], y = hy[mask])
-    
+
     fig <- add_trace(p = fig, type = "histogram2dcontour")
-    
+
     fig
 }