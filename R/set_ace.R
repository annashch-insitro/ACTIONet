#' Set row-associated networks

#' @return List of adjacency matrices
#' @rdname rowNets
#' @export
setReplaceMethod("rowNets", "ACTIONetExperiment", function(object, value) {
    value <- as(value, "SimpleList")
    object@rowNets <- value
    validObject(object)
    object
})

#' Set column-associated networks

#' @return List of adjacency matrices
#' @rdname colNets
#' @export
setReplaceMethod("colNets", "ACTIONetExperiment", function(object, value) {
    value <- as(value, "SimpleList")
    object@colNets <- value
    validObject(object)
    object
})

#' Set row-associated factors

#' @return List of matrices
#' @rdname rowMaps
#' @export
setReplaceMethod("rowMaps", "ACTIONetExperiment", function(object, value) {
    (object)
    value <- as(value, "SimpleList")
    # if (length(value) == 0) { object@rowMaps = SimpleList() validObject(object)
    # return(object) }
    
    object <- .insert_mapping(object, value, 1)
    validObject(object)
    object
})

#' Set column-associated factors

#' @return List of matrices
#' @rdname colMaps
#' @export
setReplaceMethod("colMaps", "ACTIONetExperiment", function(object, value) {
    (object)
    value <- as(value, "SimpleList")
    # if (length(value) == 0) { object@colMaps = SimpleList() validObject(object)
    # return(object) }
    
    object <- .insert_mapping(object, value, 2)
    validObject(object)
    object
})

#' Set row-associated factor types

#' @return List of matrices
#' @rdname rowMapTypes
#' @export
setReplaceMethod("rowMapTypes", "ACTIONetExperiment", function(object, value) {
    
    common_names = intersect(names(value)[sapply(value, function(x) is.character(x) & 
        length(x) == 1)], names(object@rowMaps))
    
    for (n in common_names) {
        metadata(object@rowMaps[[n]])$type = value[[n]]
        object@rowMaps[[n]] = .validate_MapType(object@rowMaps[[n]])
    }
    validObject(object)
    object
})

#' Set column-associated factor annotations

#' @return List of matrices
#' @rdname colMapTypes
#' @export
setReplaceMethod("colMapTypes", "ACTIONetExperiment", function(object, value) {
    
    common_names = intersect(names(value)[sapply(value, function(x) is.character(x) & 
        length(x) == 1)], names(object@colMaps))
    
    for (n in common_names) {
        metadata(object@colMaps[[n]])$type = value[[n]]
        object@colMaps[[n]] = .validate_MapType(object@colMaps[[n]])
    }
    validObject(object)
    object
})

#' Set column-associated factor annotations

#' @return List of matrices
#' @rdname colMapMeta
#' @export
setReplaceMethod("colMapMeta", "ACTIONetExperiment", function(object, value) {
    object <- .insert_MapMeta(object, value, 2)
    validObject(object)
    object
})

#' Set row-associated factor annotations

#' @return List of matrices
#' @rdname rowMapMeta
#' @export
setReplaceMethod("rowMapMeta", "ACTIONetExperiment", function(object, value) {
    object <- .insert_MapMeta(object, value, 1)
    validObject(object)
    object
})

#' Set column-associated reductions

#' @return List of matrices
#' @rdname colReductions
#' @export
setReplaceMethod("colReductions", "ACTIONetExperiment", function(object, value) {
    (object)
    for (i in seq_along(value)) {
        colMaps(object)[[names(value)[i]]] = value[[i]]
        colMapTypes(object)[[names(value)[i]]] = "reduction"
    }
    validObject(object)
    object
})

#' Set row-associated reductions

#' @return List of matrices
#' @rdname rowReductions
#' @export
setReplaceMethod("rowReductions", "ACTIONetExperiment", function(object, value) {
    (object)
    for (i in seq_along(value)) {
        rowMaps(object)[[names(value)[i]]] = value[[i]]
        rowMapTypes(object)[[names(value)[i]]] = "reduction"
    }
    validObject(object)
    object
})

#' Set column-associated embeddings

#' @return List of matrices
#' @rdname colEmbeddings
#' @export
setReplaceMethod("colEmbeddings", "ACTIONetExperiment", function(object, value) {
    (object)
    for (i in seq_along(value)) {
        colMaps(object)[[names(value)[i]]] = value[[i]]
        colMapTypes(object)[[names(value)[i]]] = "embedding"
    }
    validObject(object)
    object
})

#' Set row-associated embeddings

#' @return List of matrices
#' @rdname colEmbeddings
#' @export
setReplaceMethod("rowEmbeddings", "ACTIONetExperiment", function(object, value) {
    (object)
    for (i in seq_along(value)) {
        rowMaps(object)[[names(value)[i]]] = value[[i]]
        rowMapTypes(object)[[names(value)[i]]] = "embedding"
    }
    validObject(object)
    object
})

setReplaceMethod("reducedDims", "ACTIONetExperiment", function(x, value) {
    if (length(value) == 0) {
        err = sprintf("value passed to 'reducedDims' cannot be empty. To clear column-associated reductions use 'colReductions'.\n")
        stop(err)
    }
    
    # value = as(lapply(value, function(x) Matrix::t(x)), 'SimpleList')
    value = .coerce_input_to_SE(value)
    for (i in seq_along(value)) {
        value[[i]] = .set_map_type(value[[i]], "reduction", force_embed = TRUE)
    }
    
    x <- .insert_mapping(x, value, 2)
    
    validObject(x)
    x
})

setReplaceMethod("reducedDimNames", "ACTIONetExperiment", function(x, value) {
    .validate_names(value)
    
    mask = colMapTypes(x) %in% c("embedding", "reduction")
    names(x@colMaps)[mask] <- value
    
    validObject(x)
    x
})

#' @importFrom BiocGenerics counts<-
setReplaceMethod("counts", "ACTIONetExperiment", function(object, value) {
    (object)
    SummarizedExperiment::assays(object)$counts = value
    object
})

setReplaceMethod("logcounts", "ACTIONetExperiment", function(object, value) {
    (object)
    SummarizedExperiment::assays(object)$logcounts = value
    object
})

setReplaceMethod("normcounts", "ACTIONetExperiment", function(object, value) {
    (object)
    SummarizedExperiment::assays(object)$normcounts = value
    object
})

#' @importFrom BiocGenerics rownames<-
setReplaceMethod("rownames", "ACTIONetExperiment", function(x, value) {
    (x)
    x = callNextMethod()
    x = .change_slot_dim_name(x, 1)
    x
})

#' @importFrom BiocGenerics colnames<-
setReplaceMethod("colnames", "ACTIONetExperiment", function(x, value) {
    (x)
    x = callNextMethod()
    x = .change_slot_dim_name(x, 2)
    x
})

#' Set column-associated size factors
#' @rdname sizeFactors
#' @importFrom SummarizedExperiment colData<-
#' @importFrom BiocGenerics sizeFactors<-
#' @export
setReplaceMethod("sizeFactors", "ACTIONetExperiment", function(object, ..., value) {
    colData(object)[["sizeFactors"]] <- value
    object
})

.insert_MapMeta <- function(object, value, d) {
    
    value = lapply(value, function(v) {
        if (is(v, "DFrame")) {
            return(v)
        } else {
            v = as(v, "DataFrame")
            return(v)
        }
    })
    
    valid_names = switch(d, names(object@rowMaps), names(object@colMaps))
    .validate_names(value, valid_names)
    
    for (n in names(value)) {
        DF = value[[n]]
        if (d == 1) {
            if (nrow(DF) == ncol(object@rowMaps[[n]])) {
                colData(object@rowMaps[[n]]) = DF
            } else {
                stop(sprintf("nrow of rowMapMeta does not equal ncol of rowMap.\n"))
            }
        } else if (d == 2) {
            if (nrow(DF) == ncol(object@colMaps[[n]])) {
                colData(object@colMaps[[n]]) = DF
            } else {
                stop(sprintf("nrow of colMapMeta does not equal ncol of colMap.\n"))
            }
        }
    }
    return(object)
}

.insert_mapping <- function(object, value, d) {
    
<<<<<<< HEAD
    
=======
>>>>>>> 2b4659ad
    if (length(value) == 0) {
        value = S4Vectors::SimpleList()
    } else {
        value = .check_if_mapping_list(value)
        map_types <- switch(d, rowMapTypes(object), colMapTypes(object))
        .validate_names(value)
        value = .coerce_input_to_SE(value)
        
        value <- sapply(names(value), function(n) {
            v = value[[n]]
            if (dim(v)[1] != dim(object)[d]) {
                err = sprintf("ncol(value) must equal %s.\n", dim(object)[d])
                stop(err)
            }
            rownames(v) <- dimnames(object)[[d]]
            if (is.null(colnames(v))) 
                colnames(v) <- 1:NCOL(v)
            
            if (is.null(S4Vectors::metadata(v)$type)) 
                v <- .set_map_type(v, map_types[[n]])
            
            return(v)
        }, simplify = FALSE)
    }
    
    if (d == 1) {
        object@rowMaps <- as(value, "SimpleList")
    } else if (d == 2) {
        object@colMaps <- as(value, "SimpleList")
    }
    
    return(object)
}

.coerce_input_to_SE <- function(value) {
    value = value[sapply(value, function(v) {
        !is.null(v)
    })]
    value = lapply(value, function(M) {
        if (any(is(M) == "SummarizedExperiment")) {
            return(M)
        } else if (is.matrix(M) | is.sparseMatrix(M)) {
            M = SummarizedExperiment(assays = list(X = M))
            return(M)
        } else {
            M = as.matrix(value)
            if (is.numeric(M)) {
                M = SummarizedExperiment(assays = list(X = M))
                return(M)
            } else {
                par_func = as.character(sys.call(-1)[1])
                err = sprintf("Values passed to '%s' must be coercible to matrix, of class 'SummarizedExperiment', or NULL.\n", 
                  par_func)
                stop(err)
            }
        }
    })
    
    return(value)
}

.check_if_mapping_list <- function(value) {
    err = sprintf("New mappings must be a named list.\n")
    if (!(class(value) %in% c("list", "SimpleList"))) 
        stop(err)
    if (is.null(names(value))) 
        stop(err)
    
    value = as(value, "SimpleList")
    return(value)
}

.set_map_type <- function(value, map_type = NULL, force_embed = FALSE) {
    if (is.null(map_type)) 
        S4Vectors::metadata(value)$type <- ifelse(NROW(value) <= 3, "embedding", 
            "generic") else {
        S4Vectors::metadata(value)$type <- map_type
        if (force_embed) 
            S4Vectors::metadata(value)$type <- ifelse(NROW(value) <= 3, "embedding", 
                map_type)
    }
    
    return(value)
}

.change_slot_dim_name <- function(object, d) {
    
    if (d == 1) {
        X = object@rowMaps
        X = lapply(X, function(x) {
            rownames(x) = rownames(object)
            return(x)
        })
        object@rowMaps <- as(X, "SimpleList")
    } else if (d == 2) {
        X = object@colMaps
        X = lapply(X, function(x) {
            rownames(x) = colnames(object)
            return(x)
        })
        object@colMaps <- as(X, "SimpleList")
    }
    return(object)
}<|MERGE_RESOLUTION|>--- conflicted
+++ resolved
@@ -280,10 +280,6 @@
 
 .insert_mapping <- function(object, value, d) {
     
-<<<<<<< HEAD
-    
-=======
->>>>>>> 2b4659ad
     if (length(value) == 0) {
         value = S4Vectors::SimpleList()
     } else {
