--- conflicted
+++ resolved
@@ -1,9 +1,9 @@
 #' @import hdf5r
 h5addAttr.str <- function(h5group, attr.name, attr.val) {
-    
+
     dtype = H5T_STRING$new(type = "c", size = Inf)
     dtype = dtype$set_cset(cset = "UTF-8")
-    
+
     space = H5S$new(type = "scalar")
     h5group$create_attr(attr_name = attr.name, dtype = dtype, space = space)
     attr = h5group$attr_open_by_name(attr_name = attr.name, ".")
@@ -12,11 +12,11 @@
 
 #' @import hdf5r
 h5addAttr.str_array <- function(h5group, attr.name, attr.val) {
-    
+
     # dtype <- guess_dtype(x=attr.val, scalar=F, string_len=Inf)
     dtype = H5T_STRING$new(type = "c", size = Inf)
     dtype = dtype$set_cset(cset = "UTF-8")
-    
+
     space = H5S$new(type = "simple", dims = length(attr.val), maxdims = length(attr.val))
     h5group$create_attr(attr_name = attr.name, dtype = dtype, space = space)
     attr = h5group$attr_open_by_name(attr_name = attr.name, ".")
@@ -24,25 +24,30 @@
 }
 
 #' @import hdf5r
-write.HD5DF <- function(h5file, gname, DF, compression_level = 0) {
-    
+write.HD5DF <- function(
+  h5file,
+  gname,
+  DF,
+  compression_level = 0
+) {
+
     string.dtype = H5T_STRING$new(type = "c", size = Inf)
     string.dtype = string.dtype$set_cset(cset = "UTF-8")
-    
+
     DF = as.data.frame(DF)
-    
+
     N = NROW(DF)
-    
+
     h5group = h5file$create_group(gname)
-    
+
     h5addAttr.str(h5group, "_index", "index")
     h5addAttr.str(h5group, "encoding-version", "0.1.0")
     h5addAttr.str(h5group, "encoding-type", "dataframe")
-    
+
     if (0 < NCOL(DF)) {
-        cat.vars = which(sapply(1:NCOL(DF), function(i) length(unique(DF[, i])) < 
+        cat.vars = which(sapply(1:NCOL(DF), function(i) length(unique(DF[, i])) <
             256))
-        
+
         noncat.vars = setdiff(1:NCOL(DF), cat.vars)
         if (length(noncat.vars) > 0) {
             noncat.num.vars = noncat.vars[sapply(noncat.vars, function(i) {
@@ -52,42 +57,42 @@
         } else {
             noncat.num.vars = noncat.vars
         }
-        
+
         noncat.nonnum.vars = setdiff(noncat.vars, noncat.num.vars)
-        
+
         if (length(cat.vars) > 0) {
             cat.vars = setdiff(cat.vars, noncat.num.vars)
         }
-        
+
         # cn = colnames(DF)[c(cat.vars, noncat.num.vars)]
         cn = colnames(DF)
         catDF = DF[, cat.vars, drop = F]
         catDF = apply(catDF, 2, as.character)
         catDF[is.na(catDF)] = "NA"
-        
+
         numDF = DF[, noncat.num.vars, drop = F]
         numDF = apply(numDF, 2, as.numeric)
         numDF[is.na(numDF)] = NA
-        
+
         nonNumDF = DF[, noncat.nonnum.vars, drop = F]
         nonNumDF = apply(nonNumDF, 2, as.character)
         nonNumDF[is.na(nonNumDF)] = NA
-        
+
         if (length(cn) == 0) {
             dtype = H5T_STRING$new(type = "c", size = Inf)
             dtype = dtype$set_cset(cset = "UTF-8")
             space = H5S$new(type = "simple", dims = 0, maxdims = 10)
-            
+
             h5group$create_attr(attr_name = "column-order", dtype = dtype, space = space)
-            
+
             # attr = h5group$attr_open_by_name(attr_name = 'column-order', '.') attr$write()
         } else {
             h5addAttr.str_array(h5group, "column-order", cn)
         }
-        
+
         if (length(cat.vars) > 0) {
             cat = h5group$create_group("__categories")
-            
+
             for (i in 1:length(cat.vars)) {
                 x = catDF[, i]  #DF[, cat.vars[i]]
                 if (class(x) == "factor") {
@@ -98,60 +103,61 @@
                   l = sort(unique(x))
                   v = match(x, l) - 1
                 }
-                
+
                 dtype = H5T_STRING$new(type = "c", size = Inf)
                 dtype = dtype$set_cset(cset = "UTF-8")
-                l.enum = cat$create_dataset(colnames(DF)[cat.vars[i]], l, gzip_level = compression_level, 
+                l.enum = cat$create_dataset(colnames(DF)[cat.vars[i]], l, gzip_level = compression_level,
                   dtype = dtype)
-                
-                
+
+
                 dtype = H5T_ENUM$new(labels = c("FALSE", "TRUE"), values = 0:1)
                 space = H5S$new(type = "scalar")
                 res = l.enum$create_attr(attr_name = "ordered", dtype = dtype, space = space)
-                
+
                 attr = l.enum$attr_open_by_name(attr_name = "ordered", ".")
                 attr$write(0)
-                
-                l.vec = h5group$create_dataset(colnames(DF)[cat.vars[i]], as.integer(v), 
+
+                l.vec = h5group$create_dataset(colnames(DF)[cat.vars[i]], as.integer(v),
                   gzip_level = compression_level, dtype = h5types$H5T_NATIVE_INT8)
-                
+
                 ref = cat$create_reference(name = colnames(DF)[cat.vars[i]])
-                
+
                 dtype = guess_dtype(ref)
                 space = H5S$new(type = "scalar")
-                res = l.vec$create_attr(attr_name = "categories", dtype = dtype, 
+                res = l.vec$create_attr(attr_name = "categories", dtype = dtype,
                   space = space)
                 attr = l.vec$attr_open_by_name(attr_name = "categories", ".")
                 attr$write(ref)
-                
+
             }
         }
         if (length(noncat.num.vars) > 0) {
             for (i in 1:NCOL(numDF)) {
                 x = numDF[, i]
                 nn = colnames(numDF)[i]
-                h5group$create_dataset(nn, as.single(x), gzip_level = compression_level, 
+                h5group$create_dataset(nn, as.single(x), gzip_level = compression_level,
                   dtype = h5types$H5T_IEEE_F32LE)
             }
         }
-        
+
         if (length(noncat.nonnum.vars) > 0) {
             for (i in 1:NCOL(nonNumDF)) {
                 x = nonNumDF[, i]
                 nn = colnames(nonNumDF)[i]
                 dtype = H5T_STRING$new(type = "c", size = Inf)
                 dtype = dtype$set_cset(cset = "UTF-8")
-                h5group$create_dataset(nn, x, gzip_level = compression_level, dtype = string.dtype)
+                h5group$create_dataset(nn, x, gzip_level = compression_level,
+                  dtype = string.dtype)
             }
         }
     } else {
         dtype = H5T_STRING$new(type = "c", size = Inf)
         dtype = dtype$set_cset(cset = "UTF-8")
         space = H5S$new(type = "simple", dims = 0, maxdims = 10)
-        
+
         h5group$create_attr(attr_name = "column-order", dtype = dtype, space = space)
     }
-    
+
     index = rownames(DF)
     if (length(unique(index)) < length(index)) {
         index = make.names(index, unique = TRUE)
@@ -160,36 +166,48 @@
 }
 
 #' @import hdf5r
-write.HD5SpMat <- function(h5file, gname, X, compression_level = 0) {
-    
+write.HD5SpMat <- function(
+  h5file,
+  gname,
+  X,
+  compression_level = 0
+) {
+
     X = Matrix::t(as(X, "dgCMatrix"))
     Xgroup = h5file$create_group(gname)
-    
-    
+
+
     Xgroup$create_dataset("indices", X@i, gzip_level = compression_level, dtype = h5types$H5T_NATIVE_INT32)
     Xgroup$create_dataset("indptr", X@p, gzip_level = compression_level, dtype = h5types$H5T_NATIVE_INT32)
-    Xgroup$create_dataset("data", as.single(X@x), gzip_level = compression_level, 
+    Xgroup$create_dataset("data", as.single(X@x), gzip_level = compression_level,
         dtype = h5types$H5T_IEEE_F32LE)
-    
+
     h5addAttr.str(Xgroup, "encoding-type", "csc_matrix")
     h5addAttr.str(Xgroup, "encoding-version", "0.1.0")
     h5attr(Xgroup, "shape") = dim(X)
 }
 
 #' @import hdf5r
-write.HD5List <- function(h5file, gname, obj_list, depth = 1, max_depth = 5, compression_level = 0) {
-    
+write.HD5List <- function(
+  h5file,
+  gname,
+  obj_list,
+  depth = 1,
+  max_depth = 5,
+  compression_level = 0
+) {
+
     h5group = h5file$create_group(gname)
-    
+
     obj_list = as.list(obj_list)
-    
+
     for (nn in names(obj_list)) {
         obj = obj_list[[nn]]
-        if ((sum(sapply(c("list", "SimpleList"), function(x) return(length(which(is(obj) == 
+        if ((sum(sapply(c("list", "SimpleList"), function(x) return(length(which(is(obj) ==
             x)) != 0))) != 0) & (depth < max_depth)) {
-            write.HD5List(h5group, nn, obj, depth = depth + 1, max_depth = max_depth, 
+            write.HD5List(h5group, nn, obj, depth = depth + 1, max_depth = max_depth,
                 compression_level = compression_level)
-        } else if (sum(sapply(c("data.frame", "DataFrame", "DFrame"), function(x) return(length(which(is(obj) == 
+        } else if (sum(sapply(c("data.frame", "DataFrame", "DFrame"), function(x) return(length(which(is(obj) ==
             x)) != 0))) != 0) {
             write.HD5DF(h5group, nn, obj, compression_level = compression_level)
         } else if (is.sparseMatrix(obj)) {
@@ -203,39 +221,43 @@
 }
 
 #' @import hdf5r
-read.HD5DF <- function(h5file, gname, compression_level = 0) {
-    
+read.HD5DF <- function(
+  h5file,
+  gname,
+  compression_level = 0
+) {
+
     h5group = h5file[[gname]]
-    
+
     if (!(h5group$attr_open_by_name("encoding-type", ".")$read() == "dataframe")) {
         err = sprintf("%s is not a dataframe. Abort.\n", gname)
         stop(err)
     }
-    
+
     rn = h5group[[h5group$attr_open_by_name("_index", ".")$read()]]$read()
-    
+
     if (h5file$attr_exists_by_name(obj_name = gname, attr_name = "column-order")) {
         cn = h5group$attr_open_by_name("column-order", ".")
         if (cn$get_storage_size() == 0) {
             DF = DataFrame(row.names = rn)
             return(DF)
         }
-        
+
         column.names = cn$read()
         vars = vector("list", length(column.names))
         names(vars) = column.names
         for (vn in names(vars)) {
             vars[[vn]] = h5group[[vn]]$read()
         }
-        
+
         if ("__categories" %in% names(h5group)) {
             cat = h5group[["__categories"]]
             for (nn in names(cat)) {
                 l = cat[[nn]]$read()
                 l = setdiff(l, "NA")
-                if (length(l) < 2) 
+                if (length(l) < 2)
                   next
-                
+
                 vars[[nn]] = factor(l[vars[[nn]] + 1], l)
             }
         }
@@ -244,29 +266,29 @@
     } else {
         DF = DataFrame(row.names = rn)
     }
-<<<<<<< HEAD
-    
-=======
     invisible(gc())
->>>>>>> 8ff0a9ea
     return(DF)
 }
 
 #' @import hdf5r
-read.HD5SpMat <- function(h5file, gname, compression_level = 0) {
-    
+read.HD5SpMat <- function(
+  h5file,
+  gname,
+  compression_level = 0
+) {
+
     h5group = h5file[[gname]]
     attr = h5attributes(h5group)
-    if (!(("encoding-type" %in% names(attr)) & (attr[["encoding-type"]] %in% c("csc_matrix", 
+    if (!(("encoding-type" %in% names(attr)) & (attr[["encoding-type"]] %in% c("csc_matrix",
         "csr_matrix")))) {
         err = sprintf("%s is not a sparse matrix. Abort.\n", gname)
         stop(err)
     }
-    
+
     data = h5group[["data"]]$read()
     indices = h5group[["indices"]]$read()
     indptr = h5group[["indptr"]]$read()
-    
+
     Dims = attr$shape
     if (attr[["encoding-type"]] == "csc_matrix") {
         csc_sort_indices_inplace(indptr, indices, data)
@@ -283,25 +305,31 @@
         rm(Xt)
         invisible(gc())
     }
-    
+
     return(X)
 }
 
 #' @import hdf5r
-read.HD5List <- function(h5file, gname, depth = 1, max_depth = 5, compression_level = 0) {
-    
+read.HD5List <- function(
+  h5file,
+  gname,
+  depth = 1,
+  max_depth = 5,
+  compression_level = 0
+) {
+
     h5group = h5file[[gname]]
-    
-    
+
+
     obj_names = names(h5group)
     L.out = vector("list", length(obj_names))
     names(L.out) = obj_names
-    
+
     if (length(obj_names) > 0) {
         for (nn in obj_names) {
             attr = h5attributes(h5group[[nn]])
             if (length(attr) > 0 & ("encoding-type" %in% names(attr))) {
-                if ((attr[["encoding-type"]] == "csc_matrix") | (attr[["encoding-type"]] == 
+                if ((attr[["encoding-type"]] == "csc_matrix") | (attr[["encoding-type"]] ==
                   "csr_matrix")) {
                   obj = read.HD5SpMat(h5group, nn, compression_level = compression_level)
                 } else if ((attr[["encoding-type"]] == "dataframe")) {
@@ -311,7 +339,7 @@
                   next
                 }
             } else if (h5group[[nn]]$get_obj_type() == 2 & (depth < max_depth)) {
-                obj = read.HD5List(h5group, nn, compression_level = compression_level, 
+                obj = read.HD5List(h5group, nn, compression_level = compression_level,
                   depth = depth + 1)
             } else {
                 obj = h5group[[nn]]$read()
@@ -323,88 +351,91 @@
             L.out = L.out[!filter.mask]
         }
     }
-<<<<<<< HEAD
-    
-=======
     invisible(gc())
->>>>>>> 8ff0a9ea
     return(L.out)
 }
 
 #' @import hdf5r
 #' @export
-ACE2AnnData <- function(ace, file, main_assay = "logcounts", full.export = TRUE, 
-    compression_level = 0) {
-    
+ACE2AnnData <- function(
+  ace,
+  file,
+  main_assay = "logcounts",
+  full.export = TRUE,
+  compression_level = 0
+) {
+
     .check_and_load_package("hdf5r")
-    
+
     # Ensure it can be case as an ACE object
     ace = as(ace, "ACTIONetExperiment")
-    
+
     if (file.exists(file)) {
         file.remove(file)
     }
-    
+
     if (is.null(colnames(ace))) {
         colnames(ace) = .default_colnames(NCOL(ace))
     }
     if (is.null(rownames(ace))) {
         rownames(ace) = .default_rownames(NROW(ace))
     }
-    
-    # Error is no assay specified.  assay_opts = c(main_assay, raw_assay) if
-    # (!(main_assay %in% names(SummarizedExperiment::assays(ace)))) { err =
-    # sprintf('Invalid valid assay selection.\n') stop(err) }
-    
+
+    # Error is no assay specified.
+    # assay_opts = c(main_assay, raw_assay)
+    # if (!(main_assay %in% names(SummarizedExperiment::assays(ace)))) {
+    #     err = sprintf("Invalid valid assay selection.\n")
+    #     stop(err)
+    # }
+
     # Make row/column-names unique
     colnames(ace) = ucn = .make_chars_unique(colnames(ace))
     rownames(ace) = urn = .make_chars_unique(rownames(ace))
-    
+
     for (nn in names(SummarizedExperiment::assays(ace))) {
         dimnames(SummarizedExperiment::assays(ace)[[nn]]) = list(urn, ucn)
     }
-    
+
     h5file = H5File$new(file, mode = "w")
-    
+
     ## Write X (assays in ace, in either sparse or dense format)
-    if (is.null(main_assay)) {
-        main_mat = Matrix::sparseMatrix(i = c(), j = c(), dims = dim(ace))
-        write.HD5SpMat(h5file, gname = "X", main_mat, compression_level = compression_level)
-    } else {
-        if (!(main_assay %in% names(SummarizedExperiment::assays(ace)))) {
-            err = sprintf("'main_assay' is not in assays of ace'.\n")
-            stop(err)
-        }
-        main_mat = SummarizedExperiment::assays(ace)[[main_assay]]
-        if (is.sparseMatrix(main_mat)) {
-            write.HD5SpMat(h5file, gname = "X", main_mat, compression_level = compression_level)
-        } else {
-            h5file$create_dataset("X", main_mat, gzip_level = compression_level, 
-                dtype = h5types$H5T_IEEE_F32LE)
-        }
-    }
-    
+    if(is.null(main_assay)){
+      main_mat = Matrix::sparseMatrix(i = c(), j = c(), dims = dim(ace))
+      write.HD5SpMat(h5file, gname = "X", main_mat, compression_level = compression_level)
+    } else{
+      if (!(main_assay %in% names(SummarizedExperiment::assays(ace)))) {
+        err = sprintf("'main_assay' is not in assays of ace'.\n")
+        stop(err)
+      }
+      main_mat = SummarizedExperiment::assays(ace)[[main_assay]]
+      if (is.sparseMatrix(main_mat)) {
+          write.HD5SpMat(h5file, gname = "X", main_mat, compression_level = compression_level)
+      } else {
+          h5file$create_dataset("X", main_mat, gzip_level = compression_level, dtype = h5types$H5T_IEEE_F32LE)
+      }
+    }
+
     remaining.assays = setdiff(names(SummarizedExperiment::assays(ace)), main_assay)
     if ((full.export == T) & (0 < length(remaining.assays))) {
         layers = h5file$create_group("layers")
-        
+
         for (an in remaining.assays) {
-            Xr = SummarizedExperiment::assays(ace)[[an]]
-            if (is.sparseMatrix(Xr)) {
-                write.HD5SpMat(layers, gname = an, Xr, compression_level = compression_level)
-            } else {
-                layers$create_dataset(an, Xr, gzip_level = compression_level, dtype = h5types$H5T_IEEE_F32LE)
-            }
-        }
-    }
-    
+          Xr = SummarizedExperiment::assays(ace)[[an]]
+          if (is.sparseMatrix(Xr)) {
+            write.HD5SpMat(layers, gname = an, Xr, compression_level = compression_level)
+          } else {
+            layers$create_dataset(an, Xr, gzip_level = compression_level, dtype = h5types$H5T_IEEE_F32LE)
+          }
+        }
+    }
+
     uns = h5file$create_group("uns")
     obsm_annot = uns$create_group("obsm_annot")
     varm_annot = uns$create_group("varm_annot")
-    
+
     obj_list = metadata(ace)
     write.HD5List(uns, "metadata", obj_list, depth = 1, max_depth = 10, compression_level = compression_level)
-    
+
     ## Write obs (colData() in ace)
     obs.DF = as.data.frame(SummarizedExperiment::colData(ace))
     if (0 < NCOL(obs.DF)) {
@@ -417,20 +448,19 @@
         }))
     }
     rownames(obs.DF) = colnames(ace)
-    
+
     write.HD5DF(h5file, gname = "obs", obs.DF, compression_level = compression_level)
-    
+
     ## Write var (matching rowData() in ace)
     var.DF = as.data.frame(SummarizedExperiment::rowData(ace))
     rownames(var.DF) = rownames(ace)
     if (class(SummarizedExperiment::rowRanges(ace)) == "GRanges") {
         GR = SummarizedExperiment::rowRanges(ace)
-        BED = data.frame(chr = as.character(GenomeInfoDb::seqnames(GR)), start = start(GR), 
-            end = end(GR))
+        BED = data.frame(chr = as.character(GenomeInfoDb::seqnames(GR)), start = start(GR), end = end(GR))
         var.DF = cbind(BED, var.DF)
     }
     write.HD5DF(h5file, "var", var.DF, compression_level = compression_level)
-    
+
     ## Write subset of obsm related to the cell embeddings (Dim=2 or 3)
     obsm = h5file$create_group("obsm")
     obsm.mats = colMaps(ace)
@@ -441,18 +471,18 @@
             nn = names(obsm.subset)[[i]]
             Y = Matrix::t(obsm.subset[[i]])
             if (NROW(Y) <= 3) {
-                # AD_nn = paste('X', nn, sep = '_')
+                # AD_nn = paste("X", nn, sep = "_")
                 AD_nn = nn
             } else {
                 AD_nn = nn
             }
-            
+
             if (is.matrix(Y)) {
                 obsm$create_dataset(AD_nn, Y, gzip_level = compression_level, dtype = h5types$H5T_IEEE_F32LE)
             } else {
                 write.HD5SpMat(obsm, AD_nn, Y, compression_level)
             }
-            
+
             factor_info = obsm_annot$create_group(AD_nn)
             factor_info[["type"]] = colMapTypes(ace)[[nn]]
             factor.meta.DF = colMapMeta(ace)[[nn]]
@@ -461,7 +491,7 @@
             }
         }
     }
-    
+
     varm = h5file$create_group("varm")
     varm.mats = rowMaps(ace)
     varm.public.idx = which(rowMapTypes(ace) != "internal")
@@ -470,14 +500,14 @@
         for (i in 1:length(varm.subset)) {
             nn = names(varm.subset)[[i]]
             Y = Matrix::t(varm.subset[[i]])
-            
+
             if (is.matrix(Y)) {
                 varm$create_dataset(nn, Y, gzip_level = compression_level, dtype = h5types$H5T_IEEE_F32LE)
             } else {
                 write.HD5SpMat(varm, nn, Y, compression_level)
             }
-            
-            
+
+
             factor_info = varm_annot$create_group(nn)
             factor_info[["type"]] = rowMapTypes(ace)[[nn]]
             factor.meta.DF = rowMapMeta(ace)[[nn]]
@@ -486,10 +516,10 @@
             }
         }
     }
-    
+
     if (full.export) {
         print("Full export mode")
-        
+
         if (length(obsm.public.idx) < length(obsm.mats)) {
             obsm.private.idx = setdiff(1:length(obsm.mats), obsm.public.idx)
             if (length(obsm.private.idx) > 0) {
@@ -502,7 +532,7 @@
                   } else {
                     write.HD5SpMat(obsm, nn, Y, compression_level)
                   }
-                  
+
                   factor_info = obsm_annot$create_group(nn)
                   factor_info[["type"]] = colMapTypes(ace)[[nn]]
                   factor.meta.DF = colMapMeta(ace)[[nn]]
@@ -512,7 +542,7 @@
                 }
             }
         }
-        
+
         if (length(varm.public.idx) < length(varm.mats)) {
             varm.private.idx = setdiff(1:length(varm.mats), varm.public.idx)
             if (length(varm.private.idx) > 0) {
@@ -520,13 +550,13 @@
                 for (i in 1:length(varm.subset)) {
                   nn = names(varm.subset)[[i]]
                   Y = Matrix::t(varm.subset[[i]])
-                  
+
                   if (is.matrix(Y)) {
                     varm$create_dataset(nn, Y, gzip_level = compression_level, dtype = h5types$H5T_IEEE_F32LE)
                   } else {
                     write.HD5SpMat(varm, nn, Y, compression_level)
                   }
-                  
+
                   factor_info = varm_annot$create_group(nn)
                   factor_info[["type"]] = rowMapTypes(ace)[[nn]]
                   factor.meta.DF = rowMapMeta(ace)[[nn]]
@@ -536,58 +566,48 @@
                 }
             }
         }
-        
+
         # Export 'obsp'-associated matrices, i.e. colNets(): obs in AnnData ~ cols in SCE
         # ~ cells => cell-cell networks (such as ACTIONet)
         CN = colNets(ace)
         if ((length(CN) > 0)) {
             obsp = h5file$create_group("obsp")
             CN = lapply(CN, function(x) as(x, "dgCMatrix"))
-            
+
             for (i in 1:length(CN)) {
                 write.HD5SpMat(obsp, gname = names(CN)[[i]], CN[[i]], compression_level = compression_level)
             }
         }
-        
+
         # Export 'varp'-associated matrices, i.e. rowNets(): var in AnnData ~ rows in SCE
         # ~ genes => gene-gene networks (such as SCINET)
         RN = rowNets(ace)
         if ((length(RN) > 0)) {
             varp = h5file$create_group("varp")
             RN = lapply(RN, function(x) as(x, "dgCMatrix"))
-            
+
             for (i in 1:length(RN)) {
                 write.HD5SpMat(varp, gname = names(RN)[[i]], RN[[i]], compression_level = compression_level)
             }
         }
     }
-    
+
     h5file$close_all()
 }
 
 #' @import hdf5r
 #' @export
-AnnData2ACE <- function(file, main_assay = "X", import_X = TRUE) {
-    
+AnnData2ACE <- function(
+  file,
+  main_assay = "X",
+  import_X = TRUE
+) {
+
     .check_and_load_package("hdf5r")
-    
+
     h5file = H5File$new(file, mode = "r")
-    
+
     objs = names(h5file)
-<<<<<<< HEAD
-    
-    if (import_X == TRUE) {
-        X.attr = h5attributes(h5file[["X"]])
-        if (length(X.attr) == 0) {
-            # Full matrix
-            X = h5file[["X"]]$read()
-        } else {
-            X = read.HD5SpMat(h5file = h5file, gname = "X")
-        }
-        
-        input_assays = list(X)
-        names(input_assays) = main_assay
-=======
 
     if(import_X == TRUE){
       X.attr = h5attributes(h5file[["X"]])
@@ -602,14 +622,13 @@
       names(input_assays) = main_assay
     } else {
       input_assays = list()
->>>>>>> 8ff0a9ea
-    }
-    
+    }
+
     if ("layers" %in% objs) {
         layers = h5file[["layers"]]
         additional_assays = vector("list", length(names(layers)))
         names(additional_assays) = names(layers)
-        
+
         for (an in names(layers)) {
             attr = h5attributes(layers[[an]])
             if (length(attr) == 0) {
@@ -621,39 +640,30 @@
         }
         input_assays = c(input_assays, additional_assays)
     }
-<<<<<<< HEAD
-    
-    
-=======
     invisible(gc())
 
->>>>>>> 8ff0a9ea
     if ("obs" %in% objs) {
         obs.DF = read.HD5DF(h5file = h5file, gname = "obs")
     } else {
         obs.DF = DataFrame(row.names = paste("Cell", 1:NCOL(X), sep = ""))
     }
-    
+
     if ("var" %in% objs) {
         var.DF = read.HD5DF(h5file = h5file, gname = "var")
     } else {
         var.DF = DataFrame(row.names = paste("Gene", 1:NROW(X), sep = ""))
     }
-    
+
     input_assays = lapply(input_assays, function(X) {
         rownames(X) = rownames(var.DF)
         colnames(X) = rownames(obs.DF)
         return(X)
     })
-    
+
     ace = ACTIONetExperiment(assays = input_assays, rowData = var.DF, colData = obs.DF)
-<<<<<<< HEAD
-    
-=======
     rm(input_assays)
     invisible(gc())
 
->>>>>>> 8ff0a9ea
     var.DF = rowData(ace)
     if (sum(colnames(var.DF) %in% c("chr", "start", "end")) == 3) {
         cols = match(c("chr", "start", "end"), colnames(obs.DF))
@@ -661,10 +671,10 @@
         var.DF = var.DF[, -cols]
         GR = GenomicRanges::makeGRangesFromDataFrame(BED)
         elementMetadata(GR) = var.DF
-        
+
         SummarizedExperiment::rowRanges(ace) = GR
     }
-    
+
     if ("obsm" %in% objs) {
         obsm = h5file[["obsm"]]
         for (mn in names(obsm)) {
@@ -681,7 +691,7 @@
             } else {
                 Xr = obsm[[mn]]$read()
             }
-            
+
             if (sum(grepl(pattern = "^X_", mn))) {
                 nn = stringr::str_sub(mn, start = 3)
             } else {
@@ -692,13 +702,9 @@
             invisible(gc())
         }
     }
-<<<<<<< HEAD
-    
-=======
-
-
-
->>>>>>> 8ff0a9ea
+
+
+
     if ("varm" %in% objs) {
         varm = h5file[["varm"]]
         for (nn in names(varm)) {
@@ -715,24 +721,14 @@
             } else {
                 Xr = varm[[nn]]$read()
             }
-<<<<<<< HEAD
-            
-            
-            
-=======
-
->>>>>>> 8ff0a9ea
+
             rowMaps(ace)[[nn]] = Matrix::t(Xr)
             rm(Xr)
             invisible(gc())
         }
     }
-<<<<<<< HEAD
-    
-=======
-
-
->>>>>>> 8ff0a9ea
+
+
     if ("obsp" %in% objs) {
         obsp = h5file[["obsp"]]
         for (pn in names(obsp)) {
@@ -740,7 +736,7 @@
             colNets(ace)[[pn]] = Net
         }
     }
-    
+
     if ("varp" %in% objs) {
         varp = h5file[["varp"]]
         for (pn in names(varp)) {
@@ -748,8 +744,8 @@
             rowNets(ace)[[pn]] = Net
         }
     }
-    
-    
+
+
     if ("uns" %in% objs) {
         uns = h5file[["uns"]]
         if ("obsm_annot" %in% names(uns)) {
@@ -777,14 +773,14 @@
             }
         }
         if ("metadata" %in% names(uns)) {
-            meta_data_objs = read.HD5List(uns, "metadata", depth = 1, max_depth = 10, 
+            meta_data_objs = read.HD5List(uns, "metadata", depth = 1, max_depth = 10,
                 compression_level = compression_level)
         } else {
             meta_data_objs = NULL
         }
-        
-        
-        
+
+
+
         meta = read.HD5List(h5file = h5file, gname = "uns")
         meta = meta[setdiff(names(meta), c("obsm_annot", "varm_annot", "metadata"))]
         if (!is.null(meta_data_objs)) {
@@ -796,8 +792,8 @@
         }
         metadata(ace) = meta
     }
-    
+
     h5file$close_all()
-    
+
     return(ace)
 }