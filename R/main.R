--- conflicted
+++ resolved
@@ -67,21 +67,12 @@
     colMapTypes(ace)[["ACTIONred"]] = "embedding"
 
     if (layout_in_parallel == FALSE) {
-<<<<<<< HEAD
         vis.out = layout_ACTIONet(G, S_r = initial.coordinates, compactness_level = layout_compactness,
-            n_epochs = layout_epochs, thread_no = 1)
+            n_epochs = layout_epochs, thread_no = 1, seed = 0)
     } else {
         # WARNING! This makes the results none reproducible
         vis.out = layout_ACTIONet(G, S_r = initial.coordinates, compactness_level = layout_compactness,
-            n_epochs = layout_epochs, thread_no = thread_no)
-=======
-        vis.out = layout_ACTIONet(G, S_r = initial.coordinates, compactness_level = layout_compactness, 
-            n_epochs = layout_epochs, thread_no = 1, seed = 0)
-    } else {
-        # WARNING! This makes the results none reproducible
-        vis.out = layout_ACTIONet(G, S_r = initial.coordinates, compactness_level = layout_compactness, 
             n_epochs = layout_epochs, thread_no = thread_no, seed = 0)
->>>>>>> 2cadebcc
     }
 
     X = vis.out$coordinates
@@ -250,29 +241,18 @@
 #' ace.updated = rerun.layout(ace, layout_compactness = 20)
 #' plot.ACTIONet(ace.updated)
 #' @export
-<<<<<<< HEAD
 rerun.layout <- function(ace, layout_compactness = 50, layout_epochs = 1000, thread_no = 0,
-    network_density = 1, mutual_edges_only = T, reduction_slot = "ACTION", net_slot = "ACTIONet") {
-=======
-rerun.layout <- function(ace, layout_compactness = 50, layout_epochs = 1000, thread_no = 0, 
-    network_density = 1, mutual_edges_only = T, reduction_slot = "ACTIONet3D", net_slot = "ACTIONet", 
+    network_density = 1, mutual_edges_only = T, reduction_slot = "ACTIONet", net_slot = "ACTIONet", 
     seed = 0) {
->>>>>>> 2cadebcc
     G = colNets(ace)[[net_slot]]
 
     # re-Layout ACTIONet
     S_r = Matrix::t(ACTIONet::colMaps(ace)[[reduction_slot]])
 
     initial.coordinates = t(scale(t(S_r)))
-<<<<<<< HEAD
     vis.out = layout_ACTIONet(G, S_r = initial.coordinates, compactness_level = layout_compactness,
-        n_epochs = layout_epochs, thread_no = thread_no)
-
-=======
-    vis.out = layout_ACTIONet(G, S_r = initial.coordinates, compactness_level = layout_compactness, 
         n_epochs = layout_epochs, thread_no = thread_no, seed = seed)
-    
->>>>>>> 2cadebcc
+
     X = vis.out$coordinates
     colnames(X) = c("x", "y")
     rownames(X) = colnames(ace)
