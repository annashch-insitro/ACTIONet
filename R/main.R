--- conflicted
+++ resolved
@@ -23,193 +23,116 @@
 #' ace = ACTIONet.out$ace # main output
 #' trace = ACTIONet.out$trace # for backup
 #' @export
-<<<<<<< HEAD
-run.ACTIONet <- function(ace, k_max = 30, min_cells_per_arch = 2, min_specificity_z_threshold = -3,
-    network_density = 1, mutual_edges_only = TRUE, layout_compactness = 50, layout_epochs = 1000, layout_algorithm = 0, unification_diffusion_alpha = 0.99, unification_sensitivity = 0,
-    layout_in_parallel = TRUE, thread_no = 0, assay_name = "logcounts", reduction_slot = "ACTION",
+run.ACTIONet <- function(ace, k_max = 30, min_cells_per_arch = 2, min_specificity_z_threshold = -3, 
+    network_density = 1, mutual_edges_only = TRUE, layout_compactness = 50, layout_epochs = 1000, 
+    layout_algorithm = 0, unification_diffusion_alpha = 0.99, unification_sensitivity = 0, 
+    layout_in_parallel = TRUE, thread_no = 0, assay_name = "logcounts", reduction_slot = "ACTION", 
     footprint_alpha = 0.85, max_iter_ACTION = 50, full_trace = FALSE, seed = 0) {
-=======
-run.ACTIONet <- function(
-  ace,
-  k_max = 30,
-  assay_name = "logcounts",
-  reduction_slot = "ACTION",
-  net_slot_out = "ACTIONet",
-  min_cells_per_arch = 2,
-  max_iter_ACTION = 50,
-  min_specificity_z_thresh = -3,
-  network_density = 1,
-  mutual_edges_only = TRUE,
-  layout_compactness = 50,
-  layout_epochs = 1000,
-  layout_algorithm = 0,
-  layout_in_parallel = TRUE,
-  unification_alpha = 0.99,
-  unification_outlier_thresh = 2,
-  unification_sim_thresh = 0,
-  footprint_alpha = 0.85,
-  thread_no = 0,
-  full_trace = FALSE,
-  seed = 0
-) {
-
->>>>>>> c5c1ccae
+    
     if (!(assay_name %in% names(assays(ace)))) {
         err = sprintf("Attribute %s is not an assay of the input ace\n", assay_name)
         stop(err)
     }
-
+    
     ace = as(ace, "ACTIONetExperiment")
-
+    
     S = SummarizedExperiment::assays(ace)[[assay_name]]
     S_r = Matrix::t(colMaps(ace)[[reduction_slot]])
-
+    
     # Run ACTION
-    ACTION.out = run_ACTION(
-      S_r = S_r,
-      k_min = 2,
-      k_max = k_max,
-      thread_no = thread_no,
-      max_it = max_iter_ACTION,
-      min_delta = 1e-300
-    )
-
+    ACTION.out = run_ACTION(S_r = S_r, k_min = 2, k_max = k_max, thread_no = thread_no, 
+        max_it = max_iter_ACTION, min_delta = 1e-300)
+    
     # Prune nonspecific and/or unreliable archetypes
-    pruning.out = prune_archetypes(
-      C_trace = ACTION.out$C,
-      H_trace = ACTION.out$H,
-      min_specificity_z_thresh = min_specificity_z_thresh,
-      min_cells = min_cells_per_arch
-    )
-
+    pruning.out = prune_archetypes(C_trace = ACTION.out$C, H_trace = ACTION.out$H, 
+        min_specificity_z_thresh = min_specificity_z_thresh, min_cells = min_cells_per_arch)
+    
     colMaps(ace)[["H_stacked"]] = Matrix::t(as(pruning.out$H_stacked, "sparseMatrix"))
     colMapTypes(ace)[["H_stacked"]] = "internal"
-
+    
     colMaps(ace)[["C_stacked"]] = as(pruning.out$C_stacked, "sparseMatrix")
     colMapTypes(ace)[["C_stacked"]] = "internal"
-
-
+    
+    
     # Build ACTIONet
     set.seed(seed)
-    G = build_ACTIONet(
-      H_stacked = pruning.out$H_stacked,
-      density = network_density,
-      thread_no = thread_no,
-      mutual_edges_only = mutual_edges_only
-    )
+    G = build_ACTIONet(H_stacked = pruning.out$H_stacked, density = network_density, 
+        thread_no = thread_no, mutual_edges_only = mutual_edges_only)
     colNets(ace)[[net_slot_out]] = G
-
-
+    
+    
     # Layout ACTIONet
     initial_coordinates = .tscalet(S_r)
     colMaps(ace)[["ACTIONred"]] = Matrix::t(initial_coordinates[1:3, ])
     colMapTypes(ace)[["ACTIONred"]] = "embedding"
-
-    ace = .run.layout_ACTIONet(ace,
-      G = G,
-      S_r = initial_coordinates,
-      compactness_level = layout_compactness,
-      n_epochs = layout_epochs,
-      layout_alg = layout_algorithm,
-      thread_no = ifelse(layout_in_parallel, thread_no, 1),
-      reduction_slot = NULL,
-      net_slot = NULL,
-      seed = seed)
-
+    
+    ace = .run.layout_ACTIONet(ace, G = G, S_r = initial_coordinates, compactness_level = layout_compactness, 
+        n_epochs = layout_epochs, layout_alg = layout_algorithm, thread_no = ifelse(layout_in_parallel, 
+            thread_no, 1), reduction_slot = NULL, net_slot = NULL, seed = seed)
+    
     # Identiy equivalent classes of archetypes and group them together
-<<<<<<< HEAD
-    unification.out = unify_archetypes(G = G, S_r = S_r, C_stacked = pruning.out$C_stacked,
-        alpha = unification_diffusion_alpha, sensitivity = unification_sensitivity, thread_no)
-    metadata(ace)$selected_archetypes = unification.out$selected_archetypes
-    metadata(ace)$selected_archetypes_ontology = unification.out$ontology
-    metadata(ace)$selected_archetypes_ontology_annotations = unification.out$ontology_node_attributes
-=======
-    unification.out = unify_archetypes(
-      G = G,
-      S_r = S_r,
-      C_stacked = pruning.out$C_stacked,
-      alpha = unification_alpha,
-      outlier_thresh = unification_outlier_thresh,
-      sim_thresh = unification_sim_thresh,
-      thread_no = thread_no)
-
+    unification.out = unify_archetypes(G = G, S_r = S_r, C_stacked = pruning.out$C_stacked, 
+        alpha = unification_diffusion_alpha, sensitivity = unification_sensitivity, 
+        thread_no)
     # metadata(ace)$selected_archetypes = unification.out$selected_archetypes
     # metadata(ace)$selected_archetypes_ontology = unification.out$ontology
-    # metadata(ace)$selected_archetypes_ontology_annotations = unification.out$ontology_node_attributes
->>>>>>> c5c1ccae
-
+    # metadata(ace)$selected_archetypes_ontology_annotations =
+    # unification.out$ontology_node_attributes
+    
     Ht_unified = as(Matrix::t(unification.out$H_unified), "sparseMatrix")
     colMaps(ace)[["H_unified"]] = Ht_unified
     colMapTypes(ace)[["H_unified"]] = "internal"
-
+    
     colMaps(ace)[["C_unified"]] = as(unification.out$C_unified, "sparseMatrix")
     colMapTypes(ace)[["C_unified"]] = "internal"
-
+    
     ace$assigned_archetype = c(unification.out$assigned_archetype)
-
+    
     # Use graph core of global and induced subgraphs to infer centrality/quality of
     # each cell
     ace$node_centrality = c(compute_archetype_core_centrality(G, ace$assigned_archetype))
-
+    
     # Smooth archetype footprints
     Ht_unified = colMaps(ace)[["H_unified"]]
-    archetype_footprint = compute_network_diffusion(
-      G = G,
-      X0 = Ht_unified,
-      alpha = footprint_alpha,
-      thread_no = thread_no
-    )
-
+    archetype_footprint = compute_network_diffusion(G = G, X0 = Ht_unified, alpha = footprint_alpha, 
+        thread_no = thread_no)
+    
     colMaps(ace)$archetype_footprint = archetype_footprint
-
+    
     H = Matrix::t(archetype_footprint)
-
+    
     # Compute gene specificity for each archetype
     if (is.matrix(S)) {
         specificity.out = compute_archetype_feature_specificity_full(S, H)
     } else {
         specificity.out = compute_archetype_feature_specificity(S, H)
     }
-
+    
     specificity.out = lapply(specificity.out, function(specificity.scores) {
         rownames(specificity.scores) = rownames(ace)
         colnames(specificity.scores) = paste("A", 1:ncol(specificity.scores), sep = "")
         return(specificity.scores)
     })
-
+    
     rowMaps(ace)[["unified_feature_profile"]] = specificity.out[["archetypes"]]
     rowMapTypes(ace)[["unified_feature_profile"]] = "internal"
-
+    
     rowMaps(ace)[["unified_feature_specificity"]] = specificity.out[["upper_significance"]]
     rowMapTypes(ace)[["unified_feature_specificity"]] = "reduction"
-
-    ace = construct.backbone(
-      ace = ace,
-      network_density = network_density,
-      mutual_edges_only = mutual_edges_only,
-      layout_compactness = layout_compactness,
-      layout_epochs = layout_epochs/5,
-      thread_no = 1,
-      ACTIONet_slot = net_slot_out
-    )
-
+    
+    ace = construct.backbone(ace = ace, network_density = network_density, mutual_edges_only = mutual_edges_only, 
+        layout_compactness = layout_compactness, layout_epochs = layout_epochs/5, 
+        thread_no = 1, ACTIONet_slot = net_slot_out)
+    
     if (full_trace == T) {
-        trace = list(
-          ACTION.out = ACTION.out,
-          pruning.out = pruning.out,
-          vis.out = vis.out,
-          unification.out = unification.out
-        )
-
-        trace$log = list(
-          genes = rownames(ace),
-          cells = colnames(ace),
-          time = Sys.time()
-        )
-
+        trace = list(ACTION.out = ACTION.out, pruning.out = pruning.out, vis.out = vis.out, 
+            unification.out = unification.out)
+        
+        trace$log = list(genes = rownames(ace), cells = colnames(ace), time = Sys.time())
+        
         metadata(ace)$trace = trace
     }
-
+    
     return(ace)
 }
 
@@ -231,46 +154,25 @@
 #' ace.updated = reconstruct.ACTIONet(ace, network_density = 0.1)
 #' plot.ACTIONet(ace.updated)
 #' @export
-reconstruct.ACTIONet <- function(
-  ace,
-  network_density = 1,
-  mutual_edges_only = TRUE,
-  layout_compactness = 50,
-  layout_epochs = 1000,
-  thread_no = 0,
-  layout_in_parallel = TRUE,
-  layout_algorithm = 0,
-  reduction_slot = "ACTION",
-  output_slot = "ACTIONet",
-  seed = 0
-) {
-
+reconstruct.ACTIONet <- function(ace, network_density = 1, mutual_edges_only = TRUE, 
+    layout_compactness = 50, layout_epochs = 1000, thread_no = 0, layout_in_parallel = TRUE, 
+    layout_algorithm = 0, reduction_slot = "ACTION", output_slot = "ACTIONet", seed = 0) {
+    
     set.seed(seed)
-
+    
     # re-Build ACTIONet
     H_stacked = Matrix::t(as.matrix(colMaps(ace)[["H_stacked"]]))
-
-    G = build_ACTIONet(
-      H_stacked = H_stacked,
-      density = network_density,
-      thread_no = thread_no,
-      mutual_edges_only = mutual_edges_only
-    )
+    
+    G = build_ACTIONet(H_stacked = H_stacked, density = network_density, thread_no = thread_no, 
+        mutual_edges_only = mutual_edges_only)
     colNets(ace)[[output_slot]] = G
-
+    
     # Layout ACTIONet
-    ace <- rerun.layout(
-      ace = ace,
-      layout_compactness = layout_compactness,
-      layout_epochs = layout_epochs,
-      layout_algorithm = layout_algorithm,
-      thread_no = ifelse(layout_in_parallel, thread_no, 1),
-      network_density = network_density,
-      mutual_edges_only = mutual_edges_only,
-      reduction_slot = reduction_slot,
-      net_slot = output_slot,
-      seed = seed)
-
+    ace <- rerun.layout(ace = ace, layout_compactness = layout_compactness, layout_epochs = layout_epochs, 
+        layout_algorithm = layout_algorithm, thread_no = ifelse(layout_in_parallel, 
+            thread_no, 1), network_density = network_density, mutual_edges_only = mutual_edges_only, 
+        reduction_slot = reduction_slot, net_slot = output_slot, seed = seed)
+    
     return(ace)
 }
 
@@ -290,252 +192,153 @@
 #' ace.updated = rerun.layout(ace, layout_compactness = 20)
 #' plot.ACTIONet(ace.updated)
 #' @export
-rerun.layout <- function(
-  ace,
-  layout_compactness = 50,
-  layout_epochs = 1000,
-  layout_algorithm = 0,
-  thread_no = 0,
-  network_density = 1,
-  mutual_edges_only = TRUE,
-  reduction_slot = "ACTION",
-  net_slot = "ACTIONet",
-  seed = 0
-) {
-
-    ace = .run.layout_ACTIONet(
-      ace = ace,
-      G = NULL,
-      S_r = NULL,
-      compactness_level = layout_compactness,
-      n_epochs = layout_epochs,
-      layout_alg = layout_algorithm,
-      thread_no = thread_no,
-      reduction_slot = reduction_slot,
-      net_slot = net_slot,
-      seed = seed)
-
-    ace = construct.backbone(
-      ace = ace,
-      network_density = network_density,
-      mutual_edges_only = mutual_edges_only,
-      layout_compactness = layout_compactness,
-      layout_epochs = layout_epochs/5,
-      thread_no = 1)
-
-    return(ace)
-}
-
-
-.run.layout_ACTIONet <- function(
-  ace,
-  G = NULL,
-  S_r = NULL,
-  compactness_level = 50,
-  n_epochs = 1000,
-  layout_alg = 0,
-  thread_no = 0,
-  reduction_slot = "ACTION",
-  net_slot = "ACTIONet",
-  seed = 0) {
-
-  if(is.null(G)){
-    G = colNets(ace)[[net_slot]]
-  }
-  if(is.null(S_r)){
-    S_r = Matrix::t(scale(colMaps(ace)[[reduction_slot]]))
-  }
-
-  vis.out = layout_ACTIONet(
-    G = G,
-    S_r = S_r,
-    compactness_level = compactness_level,
-    n_epochs = n_epochs,
-    layout_alg = layout_alg,
-    thread_no = thread_no,
-    seed = seed
-  )
-
+rerun.layout <- function(ace, layout_compactness = 50, layout_epochs = 1000, layout_algorithm = 0, 
+    thread_no = 0, network_density = 1, mutual_edges_only = TRUE, reduction_slot = "ACTION", 
+    net_slot = "ACTIONet", seed = 0) {
+    
+    ace = .run.layout_ACTIONet(ace = ace, G = NULL, S_r = NULL, compactness_level = layout_compactness, 
+        n_epochs = layout_epochs, layout_alg = layout_algorithm, thread_no = thread_no, 
+        reduction_slot = reduction_slot, net_slot = net_slot, seed = seed)
+    
+    ace = construct.backbone(ace = ace, network_density = network_density, mutual_edges_only = mutual_edges_only, 
+        layout_compactness = layout_compactness, layout_epochs = layout_epochs/5, 
+        thread_no = 1)
+    
+    return(ace)
+}
+
+
+.run.layout_ACTIONet <- function(ace, G = NULL, S_r = NULL, compactness_level = 50, 
+    n_epochs = 1000, layout_alg = 0, thread_no = 0, reduction_slot = "ACTION", net_slot = "ACTIONet", 
+    seed = 0) {
+    
+    if (is.null(G)) {
+        G = colNets(ace)[[net_slot]]
+    }
+    if (is.null(S_r)) {
+        S_r = Matrix::t(scale(colMaps(ace)[[reduction_slot]]))
+    }
+    
+    vis.out = layout_ACTIONet(G = G, S_r = S_r, compactness_level = compactness_level, 
+        n_epochs = n_epochs, layout_alg = layout_alg, thread_no = thread_no, seed = seed)
+    
     X = vis.out$coordinates
     colnames(X) = c("x", "y")
     rownames(X) = colnames(ace)
     colMaps(ace)$ACTIONet2D = X
     colMapTypes(ace)[["ACTIONet2D"]] = "embedding"
-
+    
     X = vis.out$coordinates_3D
     colnames(X) = c("x", "y", "z")
     rownames(X) = colnames(ace)
     colMaps(ace)$ACTIONet3D = X
     colMapTypes(ace)[["ACTIONet3D"]] = "embedding"
-
+    
     X = vis.out$colors
     colnames(X) = c("r", "g", "b")
     rownames(X) = colnames(ace)
     colMaps(ace)$denovo_color = X
     colMapTypes(ace)[["denovo_color"]] = "embedding"
-
-    return(ace)
-}
-
-<<<<<<< HEAD
+    
+    return(ace)
+}
+
 #' @export
-rerun.archetype.aggregation <- function(ace, assay_name = "logcounts", reduction_slot = "ACTION",
-    unified_suffix = "unified", footprint_alpha = 0.85, network_density = 1, mutual_edges_only = TRUE,
-    layout_compactness = 50, layout_epochs = 100, thread_no = 0, unification_diffusion_alpha = 0.99, unification_sensitivity = 0) {
-=======
->>>>>>> c5c1ccae
-
-#' @export
-rerun.archetype.aggregation <- function(
-  ace,
-  assay_name = "logcounts",
-  reduction_slot = "ACTION",
-  unified_suffix = "unified",
-  footprint_alpha = 0.85,
-  network_density = 1,
-  mutual_edges_only = TRUE,
-  layout_compactness = 50,
-  layout_epochs = 100,
-  thread_no = 0,
-  unification_alpha = 0.99,
-  unification_outlier_thresh = 2,
-  unification_sim_thresh = 0
-) {
-
+rerun.archetype.aggregation <- function(ace, assay_name = "logcounts", reduction_slot = "ACTION", 
+    unified_suffix = "unified", footprint_alpha = 0.85, network_density = 1, mutual_edges_only = TRUE, 
+    layout_compactness = 50, layout_epochs = 100, thread_no = 0, unification_diffusion_alpha = 0.99, 
+    unification_sensitivity = 0) {
+    
     S = SummarizedExperiment::assays(ace)[[assay_name]]
     S_r = Matrix::t(colMaps(ace)[[reduction_slot]])
     C_stacked = as.matrix(colMaps(ace)[["C_stacked"]])
     H_stacked = Matrix::t(as.matrix(colMaps(ace)[["H_stacked"]]))
     G = colNets(ace)[["ACTIONet"]]
-
-<<<<<<< HEAD
-    unification.out = unify_archetypes(G = G, S_r = S_r, C_stacked = pruning.out$C_stacked,
-        alpha = unification_diffusion_alpha, sensitivity = unification_sensitivity, thread_no)
-    metadata(ace)$selected_archetypes = unification.out$selected_archetypes
-    metadata(ace)$selected_archetypes_ontology = unification.out$ontology
-    metadata(ace)$selected_archetypes_ontology_annotations = unification.out$ontology_node_attributes
-=======
-    unification.out = unify_archetypes(
-      G = G,
-      S_r = S_r,
-      C_stacked = C_stacked,
-      alpha = unification_alpha,
-      outlier_thresh = unification_outlier_thresh,
-      sim_thresh = unification_sim_thresh,
-      thread_no = thread_no
-    )
-
+    
+    unification.out = unify_archetypes(G = G, S_r = S_r, C_stacked = pruning.out$C_stacked, 
+        alpha = unification_diffusion_alpha, sensitivity = unification_sensitivity, 
+        thread_no)
     # metadata(ace)$selected_archetypes = unification.out$selected_archetypes
     # metadata(ace)$selected_archetypes_ontology = unification.out$ontology
-    # metadata(ace)$selected_archetypes_ontology_annotations = unification.out$ontology_node_attributes
->>>>>>> c5c1ccae
-
-
-    colMaps(ace)[[sprintf("H_%s", unified_suffix)]] = as(Matrix::t(unification.out$H_unified),
+    # metadata(ace)$selected_archetypes_ontology_annotations =
+    # unification.out$ontology_node_attributes
+    
+    
+    colMaps(ace)[[sprintf("H_%s", unified_suffix)]] = as(Matrix::t(unification.out$H_unified), 
         "sparseMatrix")
     colMapTypes(ace)[[sprintf("H_%s", unified_suffix)]] = "internal"
-
-    colMaps(ace)[[sprintf("C_%s", unified_suffix)]] = as(unification.out$C_unified,
+    
+    colMaps(ace)[[sprintf("C_%s", unified_suffix)]] = as(unification.out$C_unified, 
         "sparseMatrix")
     colMapTypes(ace)[[sprintf("C_%s", unified_suffix)]] = "internal"
-
+    
     colData(ace)[["assigned_archetype"]] = c(unification.out$assigned_archetype)
-
+    
     # Use graph core of global and induced subgraphs to infer centrality/quality of
     # each cell
     ace$node_centrality = c(compute_archetype_core_centrality(G, ace$assigned_archetype))
-
+    
     Ht_unified = colMaps(ace)[[sprintf("H_%s", unified_suffix)]]
-    archetype_footprint = compute_network_diffusion(
-      G = G,
-      X0 = Ht_unified,
-      thread_no = thread_no,
-      alpha = footprint_alpha
-    )
-
+    archetype_footprint = compute_network_diffusion(G = G, X0 = Ht_unified, thread_no = thread_no, 
+        alpha = footprint_alpha)
+    
     colMaps(ace)$archetype_footprint = archetype_footprint
     H = Matrix::t(archetype_footprint)
-
+    
     # Compute gene specificity for each archetype
     if (is.matrix(S)) {
         specificity.out = compute_archetype_feature_specificity_full(S, H)
     } else {
         specificity.out = compute_archetype_feature_specificity(S, H)
     }
-
+    
     specificity.out = lapply(specificity.out, function(specificity.scores) {
         rownames(specificity.scores) = rownames(ace)
         colnames(specificity.scores) = paste("A", 1:ncol(specificity.scores), sep = "")
         return(specificity.scores)
     })
-
+    
     rowMaps(ace)[[sprintf("%s_feature_profile", unified_suffix)]] = specificity.out[["archetypes"]]
     rowMapTypes(ace)[[sprintf("%s_feature_profile", unified_suffix)]] = "internal"
-
+    
     rowMaps(ace)[[sprintf("%s_feature_specificity", unified_suffix)]] = specificity.out[["upper_significance"]]
     rowMapTypes(ace)[[sprintf("%s_feature_specificity", unified_suffix)]] = "reduction"
-
-    ace = construct.backbone(
-      ace = ace,
-      network_density = network_density,
-      mutual_edges_only = mutual_edges_only,
-      layout_compactness = layout_compactness,
-      layout_epochs = layout_epochs/5,
-      thread_no = 1
-    )
-
-    return(ace)
-}
-
-construct.backbone <- function(
-  ace,
-  network_density = 1,
-  mutual_edges_only = TRUE,
-  layout_compactness = 50,
-  layout_epochs = 100,
-  thread_no = 1,
-  footprint_alpha = 0.85,
-  ACTIONet_slot = "ACTIONet"
-) {
-
+    
+    ace = construct.backbone(ace = ace, network_density = network_density, mutual_edges_only = mutual_edges_only, 
+        layout_compactness = layout_compactness, layout_epochs = layout_epochs/5, 
+        thread_no = 1)
+    
+    return(ace)
+}
+
+construct.backbone <- function(ace, network_density = 1, mutual_edges_only = TRUE, 
+    layout_compactness = 50, layout_epochs = 100, thread_no = 1, footprint_alpha = 0.85, 
+    ACTIONet_slot = "ACTIONet") {
+    
     if (!("archetype_footprint" %in% names(colMaps(ace)))) {
         G = colNets(ace)[[ACTIONet_slot]]
         Ht_unified = colMaps(ace)[["H_unified"]]
-
-        archetype_footprint = compute_network_diffusion(
-          G = G,
-          X0 = Ht_unified,
-          alpha = footprint_alpha,
-          thread_no = thread_no
-        )
-
+        
+        archetype_footprint = compute_network_diffusion(G = G, X0 = Ht_unified, alpha = footprint_alpha, 
+            thread_no = thread_no)
+        
         colMaps(ace)$archetype_footprint = archetype_footprint
     }
-
+    
     W = exp(scale(ace$archetype_footprint))
     W = as(W, "sparseMatrix")
     
-    arch.vis.out = transform_layout(
-      W = W,
-      coor2D = Matrix::t(ace$ACTIONet2D),
-      coor3D = Matrix::t(ace$ACTIONet3D),
-      colRGB = Matrix::t(ace$denovo_color),
-      n_epochs = layout_epochs,
-      compactness_level = layout_compactness,
-      thread_no = thread_no
-    )
-
+    arch.vis.out = transform_layout(W = W, coor2D = Matrix::t(ace$ACTIONet2D), coor3D = Matrix::t(ace$ACTIONet3D), 
+        colRGB = Matrix::t(ace$denovo_color), n_epochs = layout_epochs, compactness_level = layout_compactness, 
+        thread_no = thread_no)
+    
     arch.G = computeFullSim(colMaps(ace)$archetype_footprint)
     diag(arch.G) = 0
-
-    backbone = list(
-      G = arch.G,
-      coordinates = Matrix::t(arch.vis.out$coordinates),
-      coordinates_3D = Matrix::t(arch.vis.out$coordinates_3D),
-      colors = Matrix::t(arch.vis.out$colors)
-    )
-
+    
+    backbone = list(G = arch.G, coordinates = Matrix::t(arch.vis.out$coordinates), 
+        coordinates_3D = Matrix::t(arch.vis.out$coordinates_3D), colors = Matrix::t(arch.vis.out$colors))
+    
     metadata(ace)$backbone = backbone
-
+    
     return(ace)
 }