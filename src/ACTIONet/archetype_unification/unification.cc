--- conflicted
+++ resolved
@@ -255,15 +255,9 @@
   uvec zero_idx = find(C_imputed == 0);
   LOR(zero_idx).zeros();
   LOR.transform([](double val) { return (val < 0 ? 0 : val); });
-<<<<<<< HEAD
-  // mat LOR_norm = normalise(LOR, 2, 0);
-
-  field<mat> nndsvd_out = nndsvd(LOR, min((int)LOR.n_cols, 100));
-=======
   mat LOR_norm = normalise(LOR, 1, 0);
 
   field<mat> nndsvd_out = nndsvd(LOR_norm, min((int)LOR.n_cols, 100));
->>>>>>> 8ff0a9ea
   mat Wpos = nndsvd_out(0);
   mat Hpos = nndsvd_out(1);
 
@@ -290,13 +284,8 @@
   mat subH = Hpos.cols(selected_columns(span(0, state_no-1)));
   mat weights = normalise(subH, 1, 0);
   */
-<<<<<<< HEAD
-  mat A = normalise(LOR, 2, 0);
-  mat B = normalise(Wpos.cols(selected_columns(span(0, state_no - 1))), 2, 0);
-=======
   mat A = normalise(LOR, 1, 0);
   mat B = normalise(Wpos.cols(selected_columns(span(0, state_no - 1))), 1, 0);
->>>>>>> 8ff0a9ea
   mat weights = run_simplex_regression(A, B, false);
 
   // Compute unified archetypes
