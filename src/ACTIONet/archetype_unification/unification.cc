--- conflicted
+++ resolved
@@ -170,26 +170,20 @@
 										double outlier_threshold = -1.65,
 										double sim_threshold = 3.0,
 										int thread_no = 0) {
-<<<<<<< HEAD
-		printf("Unify archetypes (%d archs, alpha = %f, outlier_threshold = %f, sim_threshold = %f)\n", C_stacked.n_cols, alpha, outlier_threshold, sim_threshold);
-														
-=======
 
 		if (thread_no <= 0) { thread_no = SYS_THREADS_DEF; }
 		Rprintf("Unifying %d archetypes (%d threads):\n", C_stacked.n_cols, thread_no);
-		Rprintf("\tParameters: alpha = %0.2f, core_threshold = %d, sim_threshold = %0.2f\n", alpha, core_threshold, sim_threshold);
+		Rprintf("\tParameters: alpha = %0.2f, outlier_threshold = %d, sim_threshold = %0.2f\n", alpha, outlier_threshold, sim_threshold);
 		R_FlushConsole();
 
->>>>>>> aa3273b7
 		unification_results output;
 
 		// Smooth archetypes using ACTIONet
 		C_stacked = normalise(C_stacked, 1, 0);
-		sp_mat X0 = sp_mat(C_stacked);		
+		sp_mat X0 = sp_mat(C_stacked);
 		mat C_imputed = compute_network_diffusion(G, X0, thread_no, alpha, 5);
 
-<<<<<<< HEAD
-		// Compute similarity matrix		
+		// Compute similarity matrix
 		/*
 		mat logC = log(C_imputed);
 		mat Z = zeros(size(logC));
@@ -203,40 +197,20 @@
 			z(mask_idx).zeros();
 			Z.col(j) = z;
 		}
-		
-		vec mu = mean(Z, 1);		
+
+		vec mu = mean(Z, 1);
 		mat R = Z - ( (mu * (trans(mu) * Z)) / sum(square(mu)));
 		*/
-	/*	
+	/*
 		mat Z = zscore(C_imputed);
-		
+
 		//mat Sim = trans(Z) * Z / (double)Z.n_rows;
-=======
-		// Compute similarity matrix
-		vec d = vec(trans(sum(G)));
-		sp_mat L(G.n_rows, G.n_cols);
-		L.diag() = d;
-		L -= G;
-
-		mat Sim = mat(trans(C_imputed) * L * C_imputed);
-		vec x = Sim.diag();
-		for(int i = 0; i < Sim.n_rows; i++) {
-			for(int j = 0; j < Sim.n_rows; j++) {
-				if(x(i) == 0 || x(j) == 0) {
-					Sim(i, j) = 0;
-				} else {
-					Sim(i, j) /= sqrt(x(i) * x(j));
-				}
-			}
-		}
-		Sim.transform( [sim_threshold](double val) { return (val < sim_threshold?0:val); } );
->>>>>>> aa3273b7
-
-		
-		vec v = trans(sum(square(Z)));			
+
+
+		vec v = trans(sum(square(Z)));
 		mat denom = sqrt(v * trans(v));
 		denom = sum(sum(G)) * denom / (double)G.n_rows;
-		
+
 		mat Sim = (trans(Z) * G * Z) / denom;
 
 		Sim(find(denom == 0)).zeros();
@@ -244,24 +218,23 @@
 
 
 		mat Sim = cor(C_imputed);
-	
-/*		
+
+/*
 		vec resolutions = regspace(0.1, 0.05, 5);
 		mat M_total = signed_cluster_batch(sp_mat(Sim), resolutions);
 		Sim = (M_total * trans(M_total));
-		
+
 		Sim /= max(max(abs(Sim)));
-*/		
-		
-/*		
+*/
+
+/*
 		output.C_unified = Sim;
-		output.H_unified = Z;		
-		
+		output.H_unified = Z;
+
 		return(output);
 */
 
-<<<<<<< HEAD
-		// Prune unreliable archetypes		
+		// Prune unreliable archetypes
 /*
 		vec zz = zscore(Sim.diag());
 		uvec selected_archetypes = find( (zz > outlier_z_threshold) && (Sim.diag() != 0) );
@@ -269,30 +242,19 @@
 		Sim.transform( [sim_threshold](double val) { return (val < sim_threshold?0:val); } );
 		sp_mat Sim_sp = sp_mat(Sim);
 		uvec core_num = compute_core_number(Sim_sp);
-		
-		uvec selected_archetypes = find(outlier_threshold <= core_num);				
-		printf("%d selected archs\n", selected_archetypes.n_elem);		
-
-=======
-		// Prune unreliable archetypes
-		sp_mat Sim_sp = sp_mat(Sim);
-		uvec core_num = compute_core_number(Sim_sp);
-		uvec selected_archetypes = find(core_threshold < core_num);
->>>>>>> aa3273b7
+
+		uvec selected_archetypes = find(outlier_threshold <= core_num);
+		// printf("%d selected archs\n", selected_archetypes.n_elem);
+
 
 		// Subset archetypes and compute reduced profile of each archetype
 		//M_total = M_total.cols(selected_archetypes);
-		
+
 		C_imputed = C_imputed.cols(selected_archetypes);
 		mat S_r_arch = S_r * C_imputed;
 
 		Sim = Sim(selected_archetypes, selected_archetypes);
-<<<<<<< HEAD
-		
-=======
-
-
->>>>>>> aa3273b7
+
 		// Prioritize archetypes
 		int dim = min(100, (int)min(C_imputed.n_cols, C_imputed.n_rows));
 		SPA_results res = run_SPA(C_imputed, dim);
@@ -305,42 +267,24 @@
 
 
 		vec is_selected = zeros(S_r_arch.n_cols);
-<<<<<<< HEAD
-		is_selected(selected_columns(0)) = 1;		
-		for(int i = 1; i < dim; i++) {							
-=======
 		is_selected(selected_columns(0)) = 1;
 		for(int i = 1; i < dim; i++) {
->>>>>>> aa3273b7
 			int j = selected_columns[i];
 			vec v = Sim.col(j);
 			vec cc_vals = v(find(is_selected == 1));
 			double mm = max(cc_vals);
-<<<<<<< HEAD
-						
+
 			//printf("%d- %d %f\n", i+1, j+1, mm);
-=======
-
-			// printf("%d- %d %f\n", i, j, mm);
-
->>>>>>> aa3273b7
 			if(sim_threshold < mm) {
 				continue;
 			}
 			is_selected(j) = 1;
-<<<<<<< HEAD
-
-		}		
-		uvec idx = find(is_selected == 1);		
-		
-		printf("%d unfied archetypes\n", idx.n_elem);
-		
-=======
+
 		}
 		uvec idx = find(is_selected == 1);
 
-
->>>>>>> aa3273b7
+		// printf("%d unfied archetypes\n", idx.n_elem);
+
 		mat C_unified = C_imputed.cols(idx);
 		mat W_unified = S_r_arch.cols(idx);
 
